[bumpversion]
<<<<<<< HEAD
current_version = 0.50.52
=======
current_version = 0.50.54
>>>>>>> d32d8953
commit = False
tag = False
parse = (?P<major>\d+)\.(?P<minor>\d+)\.(?P<patch>\d+)(\-[a-z]+)?
serialize = 
	{major}.{minor}.{patch}

[bumpversion:file:.bumpversion.cfg]

[bumpversion:file:gradle.properties]

[bumpversion:file:run-ab-platform.sh]<|MERGE_RESOLUTION|>--- conflicted
+++ resolved
@@ -1,9 +1,5 @@
 [bumpversion]
-<<<<<<< HEAD
-current_version = 0.50.52
-=======
 current_version = 0.50.54
->>>>>>> d32d8953
 commit = False
 tag = False
 parse = (?P<major>\d+)\.(?P<minor>\d+)\.(?P<patch>\d+)(\-[a-z]+)?
