--- conflicted
+++ resolved
@@ -94,16 +94,8 @@
     implementation libs.hikaricp
     implementation libs.debezium.api
     implementation libs.debezium.embedded
-<<<<<<< HEAD
     implementation libs.debezium.postgres
     implementation libs.debezium.mongodb
-
-=======
-    implementation libs.debezium.sqlserver
-    implementation libs.debezium.mysql
-    implementation libs.debezium.postgres
-    implementation libs.debezium.mongodb
->>>>>>> 8563f5c1
 
     implementation libs.bundles.datadog
     // implementation 'com.datadoghq:dd-trace-api'
