--- conflicted
+++ resolved
@@ -48,10 +48,6 @@
 
   @Test
   void testDeserializationOfGlobalState() throws IOException {
-<<<<<<< HEAD
-    environmentVariables.set(EnvVariableFeatureFlags.USE_STREAM_CAPABLE_STATE, "true");
-=======
->>>>>>> 4feef2e5
     final AbstractDbSource dbSource = mock(AbstractDbSource.class, withSettings().useConstructor("").defaultAnswer(CALLS_REAL_METHODS));
     final JsonNode config = mock(JsonNode.class);
 
@@ -66,10 +62,6 @@
 
   @Test
   void testDeserializationOfStreamState() throws IOException {
-<<<<<<< HEAD
-    environmentVariables.set(EnvVariableFeatureFlags.USE_STREAM_CAPABLE_STATE, "true");
-=======
->>>>>>> 4feef2e5
     final AbstractDbSource dbSource = mock(AbstractDbSource.class, withSettings().useConstructor("").defaultAnswer(CALLS_REAL_METHODS));
     final JsonNode config = mock(JsonNode.class);
 
