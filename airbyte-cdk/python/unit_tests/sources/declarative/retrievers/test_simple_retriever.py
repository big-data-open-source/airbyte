#
# Copyright (c) 2022 Airbyte, Inc., all rights reserved.
#

from unittest.mock import MagicMock

import airbyte_cdk.sources.declarative.requesters.error_handlers.response_status as response_status
import pytest
import requests
from airbyte_cdk.models import SyncMode
from airbyte_cdk.sources.declarative.requesters.error_handlers.response_action import ResponseAction
from airbyte_cdk.sources.declarative.requesters.error_handlers.response_status import ResponseStatus
from airbyte_cdk.sources.declarative.requesters.requester import HttpMethod
from airbyte_cdk.sources.declarative.retrievers.simple_retriever import SimpleRetriever

primary_key = "pk"
records = [{"id": 1}, {"id": 2}]
config = {}


def test_simple_retriever_full():
    requester = MagicMock()
    request_params = {"param": "value"}
    requester.request_params.return_value = request_params

    paginator = MagicMock()
    next_page_token = {"cursor": "cursor_value"}
    paginator.path.return_value = None
    paginator.next_page_token.return_value = next_page_token

    record_selector = MagicMock()
    record_selector.select_records.return_value = records

    iterator = MagicMock()
    stream_slices = [{"date": "2022-01-01"}, {"date": "2022-01-02"}]
    iterator.stream_slices.return_value = stream_slices

    response = requests.Response()

    underlying_state = {"date": "2021-01-01"}
    iterator.get_stream_state.return_value = underlying_state

    url_base = "https://airbyte.io"
    requester.get_url_base.return_value = url_base
    path = "/v1"
    requester.get_path.return_value = path
    http_method = HttpMethod.GET
    requester.get_method.return_value = http_method
    backoff_time = 60
    should_retry = ResponseStatus.retry(backoff_time)
    requester.should_retry.return_value = should_retry
    request_body_data = {"body": "data"}
    requester.request_body_data.return_value = request_body_data
    request_body_json = {"body": "json"}
    requester.request_body_json.return_value = request_body_json
    request_kwargs = {"kwarg": "value"}
    requester.request_kwargs.return_value = request_kwargs
    cache_filename = "cache"
    requester.cache_filename = cache_filename
    use_cache = True
    requester.use_cache = use_cache

    retriever = SimpleRetriever(
        "stream_name",
        primary_key,
        requester=requester,
        paginator=paginator,
        record_selector=record_selector,
        stream_slicer=iterator,
<<<<<<< HEAD
        config=config,
=======
>>>>>>> b4a2ffb2
    )

    assert retriever.primary_key == primary_key
    assert retriever.url_base == url_base
    assert retriever.path() == path
    assert retriever.state == underlying_state
    assert retriever.next_page_token(response) == next_page_token
    assert retriever.request_params(None, None, None) == request_params
    assert retriever.stream_slices(sync_mode=SyncMode.incremental) == stream_slices

    assert retriever._last_response is None
    assert retriever._last_records is None
    assert retriever.parse_response(response, stream_state=None) == records
    assert retriever._last_response == response
    assert retriever._last_records == records

    assert retriever.http_method == "GET"
    assert not retriever.raise_on_http_errors
    assert retriever.should_retry(requests.Response())
    assert retriever.backoff_time(requests.Response()) == backoff_time
    assert retriever.request_body_data(None, None, None) == request_body_data
    assert retriever.request_body_json(None, None, None) == request_body_json
    assert retriever.request_kwargs(None, None, None) == request_kwargs
    assert retriever.cache_filename == cache_filename
    assert retriever.use_cache == use_cache


@pytest.mark.parametrize(
    "test_name, requester_response, expected_should_retry, expected_backoff_time",
    [
        ("test_should_retry_fail", response_status.FAIL, False, None),
        ("test_should_retry_none_backoff", ResponseStatus.retry(None), True, None),
        ("test_should_retry_custom_backoff", ResponseStatus.retry(60), True, 60),
    ],
)
def test_should_retry(test_name, requester_response, expected_should_retry, expected_backoff_time):
    requester = MagicMock()
    retriever = SimpleRetriever("stream_name", primary_key, requester=requester, record_selector=MagicMock(), config=config)
    requester.should_retry.return_value = requester_response
    assert retriever.should_retry(requests.Response()) == expected_should_retry
    if requester_response.action == ResponseAction.RETRY:
        assert retriever.backoff_time(requests.Response()) == expected_backoff_time


@pytest.mark.parametrize(
    "test_name, status_code, response_status, len_expected_records",
    [
        ("test_parse_response_fails_if_should_retry_is_fail", 404, response_status.FAIL, None),
        ("test_parse_response_succeeds_if_should_retry_is_ok", 200, response_status.SUCCESS, 1),
        ("test_parse_response_succeeds_if_should_retry_is_ignore", 404, response_status.IGNORE, 0),
    ],
)
def test_parse_response(test_name, status_code, response_status, len_expected_records):
    requester = MagicMock()
    record_selector = MagicMock()
    record_selector.select_records.return_value = [{"id": 100}]
    retriever = SimpleRetriever("stream_name", primary_key, requester=requester, record_selector=record_selector, config=config)
    response = requests.Response()
    response.status_code = status_code
    requester.should_retry.return_value = response_status
    if len_expected_records is None:
        try:
            retriever.parse_response(response, stream_state={})
            assert False
        except requests.exceptions.HTTPError:
            pass
    else:
        records = retriever.parse_response(response, stream_state={})
        assert len(records) == len_expected_records


@pytest.mark.parametrize(
    "test_name, response_action, retry_in, expected_backoff_time",
    [
        ("test_backoff_retriable_request", ResponseAction.RETRY, 10, 10),
        ("test_backoff_fail_request", ResponseAction.FAIL, 10, None),
        ("test_backoff_ignore_request", ResponseAction.IGNORE, 10, None),
        ("test_backoff_success_request", ResponseAction.IGNORE, 10, None),
    ],
)
def test_backoff_time(test_name, response_action, retry_in, expected_backoff_time):
    requester = MagicMock()
    record_selector = MagicMock()
    record_selector.select_records.return_value = [{"id": 100}]
    response = requests.Response()
    retriever = SimpleRetriever("stream_name", primary_key, requester=requester, record_selector=record_selector)
    if expected_backoff_time:
        requester.should_retry.return_value = ResponseStatus(response_action, retry_in)
        actual_backoff_time = retriever.backoff_time(response)
        assert expected_backoff_time == actual_backoff_time
    else:
        try:
            retriever.backoff_time(response)
            assert False
        except ValueError:
            pass<|MERGE_RESOLUTION|>--- conflicted
+++ resolved
@@ -10,6 +10,7 @@
 from airbyte_cdk.models import SyncMode
 from airbyte_cdk.sources.declarative.requesters.error_handlers.response_action import ResponseAction
 from airbyte_cdk.sources.declarative.requesters.error_handlers.response_status import ResponseStatus
+from airbyte_cdk.sources.declarative.requesters.request_option import RequestOptionType
 from airbyte_cdk.sources.declarative.requesters.requester import HttpMethod
 from airbyte_cdk.sources.declarative.retrievers.simple_retriever import SimpleRetriever
 
@@ -67,10 +68,6 @@
         paginator=paginator,
         record_selector=record_selector,
         stream_slicer=iterator,
-<<<<<<< HEAD
-        config=config,
-=======
->>>>>>> b4a2ffb2
     )
 
     assert retriever.primary_key == primary_key
@@ -108,7 +105,7 @@
 )
 def test_should_retry(test_name, requester_response, expected_should_retry, expected_backoff_time):
     requester = MagicMock()
-    retriever = SimpleRetriever("stream_name", primary_key, requester=requester, record_selector=MagicMock(), config=config)
+    retriever = SimpleRetriever("stream_name", primary_key, requester=requester, record_selector=MagicMock())
     requester.should_retry.return_value = requester_response
     assert retriever.should_retry(requests.Response()) == expected_should_retry
     if requester_response.action == ResponseAction.RETRY:
@@ -127,7 +124,7 @@
     requester = MagicMock()
     record_selector = MagicMock()
     record_selector.select_records.return_value = [{"id": 100}]
-    retriever = SimpleRetriever("stream_name", primary_key, requester=requester, record_selector=record_selector, config=config)
+    retriever = SimpleRetriever("stream_name", primary_key, requester=requester, record_selector=record_selector)
     response = requests.Response()
     response.status_code = status_code
     requester.should_retry.return_value = response_status
@@ -166,4 +163,100 @@
             retriever.backoff_time(response)
             assert False
         except ValueError:
-            pass+            pass
+
+
+@pytest.mark.parametrize(
+    "test_name, paginator_mapping, expected_mapping",
+    [
+        ("test_only_base_headers", {}, {"key": "value"}),
+        ("test_header_from_pagination", {"offset": 1000}, {"key": "value", "offset": 1000}),
+        ("test_duplicate_header", {"key": 1000}, None),
+    ],
+)
+def test_get_request_options_from_pagination(test_name, paginator_mapping, expected_mapping):
+    paginator = MagicMock()
+    paginator.request_headers.return_value = paginator_mapping
+    paginator.request_params.return_value = paginator_mapping
+    paginator.request_body_data.return_value = paginator_mapping
+    paginator.request_body_json.return_value = paginator_mapping
+    requester = MagicMock()
+
+    base_mapping = {"key": "value"}
+    requester.request_headers.return_value = base_mapping
+    requester.request_params.return_value = base_mapping
+    requester.request_body_data.return_value = base_mapping
+    requester.request_body_json.return_value = base_mapping
+
+    record_selector = MagicMock()
+    retriever = SimpleRetriever("stream_name", primary_key, requester=requester, record_selector=record_selector, paginator=paginator)
+
+    request_option_type_to_method = {
+        RequestOptionType.header: retriever.request_headers,
+        RequestOptionType.request_parameter: retriever.request_params,
+        RequestOptionType.body_data: retriever.request_body_data,
+        RequestOptionType.body_json: retriever.request_body_json,
+    }
+
+    for _, method in request_option_type_to_method.items():
+        if expected_mapping:
+            actual_mapping = method(None, None, None)
+            assert expected_mapping == actual_mapping
+        else:
+            try:
+                method(None, None, None)
+                assert False
+            except ValueError:
+                pass
+
+
+@pytest.mark.parametrize(
+    "test_name, requester_body_data, paginator_body_data, expected_body_data",
+    [
+        ("test_only_requester_mapping", {"key": "value"}, {}, {"key": "value"}),
+        ("test_only_requester_string", "key=value", {}, "key=value"),
+        ("test_requester_mapping_and_paginator_no_duplicate", {"key": "value"}, {"offset": 1000}, {"key": "value", "offset": 1000}),
+        ("test_requester_mapping_and_paginator_with_duplicate", {"key": "value"}, {"key": 1000}, None),
+        ("test_requester_string_and_paginator", "key=value", {"offset": 1000}, None),
+    ],
+)
+def test_request_body_data(test_name, requester_body_data, paginator_body_data, expected_body_data):
+    paginator = MagicMock()
+    paginator.request_body_data.return_value = paginator_body_data
+    requester = MagicMock()
+
+    requester.request_body_data.return_value = requester_body_data
+
+    record_selector = MagicMock()
+    retriever = SimpleRetriever("stream_name", primary_key, requester=requester, record_selector=record_selector, paginator=paginator)
+
+    if expected_body_data:
+        actual_body_data = retriever.request_body_data(None, None, None)
+        assert expected_body_data == actual_body_data
+    else:
+        try:
+            retriever.request_body_data(None, None, None)
+            assert False
+        except ValueError:
+            pass
+
+
+@pytest.mark.parametrize(
+    "test_name, requester_path, paginator_path, expected_path",
+    [
+        ("test_path_from_requester", "/v1/path", None, "/v1/path"),
+        ("test_path_from_paginator", "/v1/path/", "/v2/paginator", "/v2/paginator"),
+    ],
+)
+def test_path(test_name, requester_path, paginator_path, expected_path):
+    paginator = MagicMock()
+    paginator.path.return_value = paginator_path
+    requester = MagicMock()
+
+    requester.get_path.return_value = requester_path
+
+    record_selector = MagicMock()
+    retriever = SimpleRetriever("stream_name", primary_key, requester=requester, record_selector=record_selector, paginator=paginator)
+
+    actual_path = retriever.path(stream_state=None, stream_slice=None, next_page_token=None)
+    assert expected_path == actual_path