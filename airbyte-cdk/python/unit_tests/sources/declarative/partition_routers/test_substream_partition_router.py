#
# Copyright (c) 2023 Airbyte, Inc., all rights reserved.
#

from typing import Any, Iterable, List, Mapping, Optional, Union

import pytest as pytest
from airbyte_cdk.models import AirbyteMessage, AirbyteRecordMessage, SyncMode, Type
from airbyte_cdk.sources.declarative.incremental.per_partition_cursor import PerPartitionStreamSlice
from airbyte_cdk.sources.declarative.partition_routers.substream_partition_router import ParentStreamConfig, SubstreamPartitionRouter
from airbyte_cdk.sources.declarative.requesters.request_option import RequestOption, RequestOptionType
from airbyte_cdk.sources.declarative.types import Record
from airbyte_cdk.sources.streams.core import Stream

parent_records = [{"id": 1, "data": "data1"}, {"id": 2, "data": "data2"}]
more_records = [{"id": 10, "data": "data10", "slice": "second_parent"}, {"id": 20, "data": "data20", "slice": "second_parent"}]

data_first_parent_slice = [{"id": 0, "slice": "first", "data": "A"}, {"id": 1, "slice": "first", "data": "B"}]
data_second_parent_slice = [{"id": 2, "slice": "second", "data": "C"}]
data_third_parent_slice = []
all_parent_data = data_first_parent_slice + data_second_parent_slice + data_third_parent_slice
parent_slices = [{"slice": "first"}, {"slice": "second"}, {"slice": "third"}]
second_parent_stream_slice = [PerPartitionStreamSlice(partition={"slice": "second_parent"}, cursor_slice={})]


class MockStream(Stream):
    def __init__(self, slices, records, name):
        self._slices = slices
        self._records = records
        self._name = name

    @property
    def name(self) -> str:
        return self._name

    @property
    def primary_key(self) -> Optional[Union[str, List[str], List[List[str]]]]:
        return "id"

    def stream_slices(
        self, *, sync_mode: SyncMode, cursor_field: List[str] = None, stream_state: Mapping[str, Any] = None
    ) -> Iterable[Optional[Mapping[str, Any]]]:
        for s in self._slices:
            if isinstance(s, PerPartitionStreamSlice):
                yield s
            else:
                yield PerPartitionStreamSlice(partition=s, cursor_slice={})

    def read_records(
        self,
        sync_mode: SyncMode,
        cursor_field: List[str] = None,
        stream_slice: Mapping[str, Any] = None,
        stream_state: Mapping[str, Any] = None,
    ) -> Iterable[Mapping[str, Any]]:
        # The parent stream's records should always be read as full refresh
        assert sync_mode == SyncMode.full_refresh
        if not stream_slice:
            yield from self._records
        else:
            yield from [r for r in self._records if r["slice"] == stream_slice["slice"]]


@pytest.mark.parametrize(
    "parent_stream_configs, expected_slices",
    [
        ([], None),
        (
            [
                ParentStreamConfig(
                    stream=MockStream([{}], [], "first_stream"),
                    parent_key="id",
                    partition_field="first_stream_id",
                    parameters={},
                    config={},
                )
            ],
            [],
        ),
        (
            [
                ParentStreamConfig(
                    stream=MockStream([{}], parent_records, "first_stream"),
                    parent_key="id",
                    partition_field="first_stream_id",
                    parameters={},
                    config={},
                )
            ],
            [{"first_stream_id": 1, "parent_slice": {}}, {"first_stream_id": 2, "parent_slice": {}}],
        ),
        (
            [
                ParentStreamConfig(
                    stream=MockStream(parent_slices, all_parent_data, "first_stream"),
                    parent_key="id",
                    partition_field="first_stream_id",
                    parameters={},
                    config={},
                )
            ],
            [
                {"parent_slice": {"slice": "first"}, "first_stream_id": 0},
                {"parent_slice": {"slice": "first"}, "first_stream_id": 1},
                {"parent_slice": {"slice": "second"}, "first_stream_id": 2},
            ],
        ),
        (
<<<<<<< HEAD
                [
                    ParentStreamConfig(
                        stream=MockStream([PerPartitionStreamSlice(partition=p, cursor_slice={"start": 0, "end": 1}) for p in parent_slices], all_parent_data, "first_stream"),
                        parent_key="id",
                        partition_field="first_stream_id",
                        parameters={},
                        config={},
                    )
                ],
                [
                    {"parent_slice": {"slice": "first"}, "first_stream_id": 0},
                    {"parent_slice": {"slice": "first"}, "first_stream_id": 1},
                    {"parent_slice": {"slice": "second"}, "first_stream_id": 2},
                ],
        ),
        (
=======
>>>>>>> 11ea1219
            [
                ParentStreamConfig(
                    stream=MockStream(parent_slices, data_first_parent_slice + data_second_parent_slice, "first_stream"),
                    parent_key="id",
                    partition_field="first_stream_id",
                    parameters={},
                    config={},
                ),
                ParentStreamConfig(
                    stream=MockStream(second_parent_stream_slice, more_records, "second_stream"),
                    parent_key="id",
                    partition_field="second_stream_id",
                    parameters={},
                    config={},
                ),
            ],
            [
                {"parent_slice": {"slice": "first"}, "first_stream_id": 0},
                {"parent_slice": {"slice": "first"}, "first_stream_id": 1},
                {"parent_slice": {"slice": "second"}, "first_stream_id": 2},
                {"parent_slice": {"slice": "second_parent"}, "second_stream_id": 10},
                {"parent_slice": {"slice": "second_parent"}, "second_stream_id": 20},
            ],
        ),
        (
            [
                ParentStreamConfig(
                    stream=MockStream([{}], [{"id": 0}, {"id": 1}, {"_id": 2}, {"id": 3}], "first_stream"),
                    parent_key="id",
                    partition_field="first_stream_id",
                    parameters={},
                    config={},
                )
            ],
            [
                {"first_stream_id": 0, "parent_slice": {}},
                {"first_stream_id": 1, "parent_slice": {}},
                {"first_stream_id": 3, "parent_slice": {}},
            ],
        ),
        (
            [
                ParentStreamConfig(
                    stream=MockStream([{}], [{"a": {"b": 0}}, {"a": {"b": 1}}, {"a": {"c": 2}}, {"a": {"b": 3}}], "first_stream"),
                    parent_key="a/b",
                    partition_field="first_stream_id",
                    parameters={},
                    config={},
                )
            ],
            [
                {"first_stream_id": 0, "parent_slice": {}},
                {"first_stream_id": 1, "parent_slice": {}},
                {"first_stream_id": 3, "parent_slice": {}},
            ],
        ),
    ],
    ids=[
        "test_no_parents",
        "test_single_parent_slices_no_records",
        "test_single_parent_slices_with_records",
        "test_with_parent_slices_and_records",
        "test_multiple_parent_streams",
<<<<<<< HEAD
        "test_cursor_values_are_removed_from_parent_slices",
        "test_multiple_parent_streams",
        "test_missed_parent_key",
=======
        "test_missed_parent_key",
        "test_dpath_extraction",
>>>>>>> 11ea1219
    ],
)
def test_substream_slicer(parent_stream_configs, expected_slices):
    if expected_slices is None:
        try:
            SubstreamPartitionRouter(parent_stream_configs=parent_stream_configs, parameters={}, config={})
            assert False
        except ValueError:
            return
    partition_router = SubstreamPartitionRouter(parent_stream_configs=parent_stream_configs, parameters={}, config={})
    slices = [s for s in partition_router.stream_slices()]
    assert slices == expected_slices


@pytest.mark.parametrize(
    "parent_stream_request_parameters, expected_req_params, expected_headers, expected_body_json, expected_body_data",
    [
        (
            [
                RequestOption(inject_into=RequestOptionType.request_parameter, parameters={}, field_name="first_stream"),
                RequestOption(inject_into=RequestOptionType.request_parameter, parameters={}, field_name="second_stream"),
            ],
            {"first_stream": "1234", "second_stream": "4567"},
            {},
            {},
            {},
        ),
        (
            [
                RequestOption(inject_into=RequestOptionType.header, parameters={}, field_name="first_stream"),
                RequestOption(inject_into=RequestOptionType.header, parameters={}, field_name="second_stream"),
            ],
            {},
            {"first_stream": "1234", "second_stream": "4567"},
            {},
            {},
        ),
        (
            [
                RequestOption(inject_into=RequestOptionType.request_parameter, parameters={}, field_name="first_stream"),
                RequestOption(inject_into=RequestOptionType.header, parameters={}, field_name="second_stream"),
            ],
            {"first_stream": "1234"},
            {"second_stream": "4567"},
            {},
            {},
        ),
        (
            [
                RequestOption(inject_into=RequestOptionType.body_json, parameters={}, field_name="first_stream"),
                RequestOption(inject_into=RequestOptionType.body_json, parameters={}, field_name="second_stream"),
            ],
            {},
            {},
            {"first_stream": "1234", "second_stream": "4567"},
            {},
        ),
        (
            [
                RequestOption(inject_into=RequestOptionType.body_data, parameters={}, field_name="first_stream"),
                RequestOption(inject_into=RequestOptionType.body_data, parameters={}, field_name="second_stream"),
            ],
            {},
            {},
            {},
            {"first_stream": "1234", "second_stream": "4567"},
        ),
    ],
    ids=[
        "test_request_option_in_request_param",
        "test_request_option_in_header",
        "test_request_option_in_param_and_header",
        "test_request_option_in_body_json",
        "test_request_option_in_body_data",
    ],
)
def test_request_option(
    parent_stream_request_parameters,
    expected_req_params,
    expected_headers,
    expected_body_json,
    expected_body_data,
):
    partition_router = SubstreamPartitionRouter(
        parent_stream_configs=[
            ParentStreamConfig(
                stream=MockStream(parent_slices, data_first_parent_slice + data_second_parent_slice, "first_stream"),
                parent_key="id",
                partition_field="first_stream_id",
                parameters={},
                config={},
                request_option=parent_stream_request_parameters[0],
            ),
            ParentStreamConfig(
                stream=MockStream(second_parent_stream_slice, more_records, "second_stream"),
                parent_key="id",
                partition_field="second_stream_id",
                parameters={},
                config={},
                request_option=parent_stream_request_parameters[1],
            ),
        ],
        parameters={},
        config={},
    )
    stream_slice = {"first_stream_id": "1234", "second_stream_id": "4567"}

    assert expected_req_params == partition_router.get_request_params(stream_slice=stream_slice)
    assert expected_headers == partition_router.get_request_headers(stream_slice=stream_slice)
    assert expected_body_json == partition_router.get_request_body_json(stream_slice=stream_slice)
    assert expected_body_data == partition_router.get_request_body_data(stream_slice=stream_slice)


@pytest.mark.parametrize(
    "field_name_first_stream, field_name_second_stream, expected_request_params",
    [
        (
            "{{parameters['field_name_first_stream']}}",
            "{{parameters['field_name_second_stream']}}",
            {"parameter_first_stream_id": "1234", "parameter_second_stream_id": "4567"},
        ),
        (
            "{{config['field_name_first_stream']}}",
            "{{config['field_name_second_stream']}}",
            {"config_first_stream_id": "1234", "config_second_stream_id": "4567"},
        ),
    ],
    ids=[
        "parameters_interpolation",
        "config_interpolation",
    ],
)
def test_request_params_interpolation_for_parent_stream(
    field_name_first_stream: str, field_name_second_stream: str, expected_request_params: dict
):
    config = {"field_name_first_stream": "config_first_stream_id", "field_name_second_stream": "config_second_stream_id"}
    parameters = {"field_name_first_stream": "parameter_first_stream_id", "field_name_second_stream": "parameter_second_stream_id"}
    partition_router = SubstreamPartitionRouter(
        parent_stream_configs=[
            ParentStreamConfig(
                stream=MockStream(parent_slices, data_first_parent_slice + data_second_parent_slice, "first_stream"),
                parent_key="id",
                partition_field="first_stream_id",
                parameters=parameters,
                config=config,
                request_option=RequestOption(
                    inject_into=RequestOptionType.request_parameter, parameters=parameters, field_name=field_name_first_stream
                ),
            ),
            ParentStreamConfig(
                stream=MockStream(second_parent_stream_slice, more_records, "second_stream"),
                parent_key="id",
                partition_field="second_stream_id",
                parameters=parameters,
                config=config,
                request_option=RequestOption(
                    inject_into=RequestOptionType.request_parameter, parameters=parameters, field_name=field_name_second_stream
                ),
            ),
        ],
        parameters=parameters,
        config=config,
    )
    stream_slice = {"first_stream_id": "1234", "second_stream_id": "4567"}

    assert expected_request_params == partition_router.get_request_params(stream_slice=stream_slice)


def test_given_record_is_airbyte_message_when_stream_slices_then_use_record_data():
    parent_slice = {}
    partition_router = SubstreamPartitionRouter(
        parent_stream_configs=[
            ParentStreamConfig(
                stream=MockStream(
                    [parent_slice],
                    [
                        AirbyteMessage(
                            type=Type.RECORD, record=AirbyteRecordMessage(data={"id": "record value"}, emitted_at=0, stream="stream")
                        )
                    ],
                    "first_stream",
                ),
                parent_key="id",
                partition_field="partition_field",
                parameters={},
                config={},
            )
        ],
        parameters={},
        config={},
    )

    slices = list(partition_router.stream_slices())
    assert slices == [{"partition_field": "record value", "parent_slice": parent_slice}]


def test_given_record_is_record_object_when_stream_slices_then_use_record_data():
    parent_slice = {}
    partition_router = SubstreamPartitionRouter(
        parent_stream_configs=[
            ParentStreamConfig(
                stream=MockStream([parent_slice], [Record({"id": "record value"}, {})], "first_stream"),
                parent_key="id",
                partition_field="partition_field",
                parameters={},
                config={},
            )
        ],
        parameters={},
        config={},
    )

    slices = list(partition_router.stream_slices())
    assert slices == [{"partition_field": "record value", "parent_slice": parent_slice}]<|MERGE_RESOLUTION|>--- conflicted
+++ resolved
@@ -106,7 +106,6 @@
             ],
         ),
         (
-<<<<<<< HEAD
                 [
                     ParentStreamConfig(
                         stream=MockStream([PerPartitionStreamSlice(partition=p, cursor_slice={"start": 0, "end": 1}) for p in parent_slices], all_parent_data, "first_stream"),
@@ -123,8 +122,6 @@
                 ],
         ),
         (
-=======
->>>>>>> 11ea1219
             [
                 ParentStreamConfig(
                     stream=MockStream(parent_slices, data_first_parent_slice + data_second_parent_slice, "first_stream"),
@@ -188,14 +185,10 @@
         "test_single_parent_slices_with_records",
         "test_with_parent_slices_and_records",
         "test_multiple_parent_streams",
-<<<<<<< HEAD
         "test_cursor_values_are_removed_from_parent_slices",
         "test_multiple_parent_streams",
         "test_missed_parent_key",
-=======
-        "test_missed_parent_key",
         "test_dpath_extraction",
->>>>>>> 11ea1219
     ],
 )
 def test_substream_slicer(parent_stream_configs, expected_slices):
