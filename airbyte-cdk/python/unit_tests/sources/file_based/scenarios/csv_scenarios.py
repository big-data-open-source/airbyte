#
# Copyright (c) 2023 Airbyte, Inc., all rights reserved.
#

from airbyte_cdk.sources.file_based.exceptions import ConfigValidationError, FileBasedSourceError, SchemaInferenceError
from unit_tests.sources.file_based.helpers import EmptySchemaParser, LowInferenceLimitDiscoveryPolicy
from unit_tests.sources.file_based.scenarios.scenario_builder import TestScenarioBuilder

single_csv_scenario = (
    TestScenarioBuilder()
    .set_name("single_csv_scenario")
    .set_config(
        {
            "streams": [
                {
                    "name": "stream1",
                    "file_type": "csv",
                    "globs": ["*"],
                    "validation_policy": "Emit Record",
                }
            ],
            "start_date": "2023-06-04T03:54:07.000000Z",
        }
    )
    .set_files(
        {
            "a.csv": {
                "contents": [
                    ("col1", "col2"),
                    ("val11", "val12"),
                    ("val21", "val22"),
                ],
                "last_modified": "2023-06-05T03:54:07.000Z",
            }
        }
    )
    .set_file_type("csv")
    .set_expected_spec(
        {
            "documentationUrl": "https://docs.airbyte.com/integrations/sources/in_memory_files",
            "connectionSpecification": {
                "title": "InMemorySpec",
                "description": "Used during spec; allows the developer to configure the cloud provider specific options\nthat are needed when users configure a file-based source.",
                "type": "object",
                "properties": {
                    "start_date": {
                        "title": "Start Date",
                        "description": "UTC date and time in the format 2017-01-25T00:00:00.000000Z. Any file modified before this date will not be replicated.",
                        "examples": [
                            "2021-01-01T00:00:00.000000Z"
                        ],
                        "format": "date-time",
                        "pattern": "^[0-9]{4}-[0-9]{2}-[0-9]{2}T[0-9]{2}:[0-9]{2}:[0-9]{2}.[0-9]{6}Z$",
                        "pattern_descriptor": "YYYY-MM-DDTHH:mm:ss.SSSSSSZ",
                        "order": 1,
                        "type": "string"
                    },
                    "streams": {
                        "title": "The list of streams to sync",
                        "description": "Each instance of this configuration defines a <a href=\"https://docs.airbyte.com/cloud/core-concepts#stream\">stream</a>. Use this to define which files belong in the stream, their format, and how they should be parsed and validated. When sending data to warehouse destination such as Snowflake or BigQuery, each stream is a separate table.",
                        "order": 10,
                        "type": "array",
                        "items": {
                            "title": "FileBasedStreamConfig",
                            "type": "object",
                            "properties": {
                                "name": {
                                    "title": "Name",
                                    "description": "The name of the stream.",
                                    "type": "string"
                                },
                                "file_type": {
                                    "title": "File Type",
                                    "description": "The data file type that is being extracted for a stream.",
                                    "type": "string"
                                },
                                "globs": {
                                    "title": "Globs",
                                    "description": "The pattern used to specify which files should be selected from the file system. For more information on glob pattern matching look <a href=\"https://en.wikipedia.org/wiki/Glob_(programming)\">here</a>.",
                                    "type": "array",
                                    "items": {
                                        "type": "string"
                                    }
                                },
                                "validation_policy": {
                                    "title": "Validation Policy",
                                    "description": "The name of the validation policy that dictates sync behavior when a record does not adhere to the stream schema.",
                                    "default": "Emit Record",
                                    "enum": [
                                        "Emit Record",
                                        "Skip Record",
                                        "Wait for Discover"
                                    ]
                                },
                                "input_schema": {
                                    "title": "Input Schema",
                                    "description": "The schema that will be used to validate records extracted from the file. This will override the stream schema that is auto-detected from incoming files.",
                                    "type": "string"
                                },
                                "primary_key": {
                                    "title": "Primary Key",
                                    "description": "The column or columns (for a composite key) that serves as the unique identifier of a record.",
                                    "type": "string"
                                },
                                "days_to_sync_if_history_is_full": {
                                    "title": "Days To Sync If History Is Full",
                                    "description": "When the state history of the file store is full, syncs will only read files that were last modified in the provided day range.",
                                    "default": 3,
                                    "type": "integer"
                                },
                                "format": {
                                    "title": "Format",
                                    "description": "The configuration options that are used to alter how to read incoming files that deviate from the standard formatting.",
                                    "type": "object",
                                    "oneOf": [
                                        {
                                            "title": "Avro Format",
                                            "type": "object",
                                            "properties": {
                                                "filetype": {
                                                    "title": "Filetype",
                                                    "default": "avro",
                                                    "enum": [
                                                        "avro"
                                                    ],
                                                    "type": "string"
                                                },
                                                "double_as_string": {
                                                    "title": "Convert Double Fields to Strings",
                                                    "description": "Whether to convert double fields to strings. There is a loss of precision when converting decimals to floats, so this is recommended.",
                                                    "default": True,
                                                    "type": "boolean"
                                                }
                                            }
                                        },
                                        {
                                            "title": "CSV Format",
                                            "type": "object",
                                            "properties": {
                                                "filetype": {
                                                    "title": "Filetype",
                                                    "default": "csv",
                                                    "enum": [
                                                        "csv"
                                                    ],
                                                    "type": "string"
                                                },
<<<<<<< HEAD
=======
                                                "inference_type": {
                                                    "default": "None",
                                                    "description": "How to infer the types of the columns. If none, inference default to strings.",
                                                    "title": "Inference Type",
                                                    "enum": [
                                                        "None",
                                                        "Primitive Types Only",
                                                        "Primitive and Complex Types",
                                                    ]
                                                },
>>>>>>> 82db6c3f
                                                "delimiter": {
                                                    "title": "Delimiter",
                                                    "description": "The character delimiting individual cells in the CSV data. This may only be a 1-character string. For tab-delimited data enter '\\t'.",
                                                    "default": ",",
                                                    "type": "string"
                                                },
                                                "quote_char": {
                                                    "title": "Quote Character",
                                                    "description": "The character used for quoting CSV values. To disallow quoting, make this field blank.",
                                                    "default": "\"",
                                                    "type": "string"
                                                },
                                                "escape_char": {
                                                    "title": "Escape Character",
                                                    "description": "The character used for escaping special characters. To disallow escaping, leave this field blank.",
                                                    "type": "string"
                                                },
                                                "encoding": {
                                                    "title": "Encoding",
                                                    "description": "The character encoding of the CSV data. Leave blank to default to <strong>UTF8</strong>. See <a href=\"https://docs.python.org/3/library/codecs.html#standard-encodings\" target=\"_blank\">list of python encodings</a> for allowable options.",
                                                    "default": "utf8",
                                                    "type": "string"
                                                },
                                                "double_quote": {
                                                    "title": "Double Quote",
                                                    "description": "Whether two quotes in a quoted CSV value denote a single quote in the data.",
                                                    "default": True,
                                                    "type": "boolean"
                                                },
                                                "quoting_behavior": {
                                                    "title": "Quoting Behavior",
                                                    "description": "The quoting behavior determines when a value in a row should have quote marks added around it. For example, if Quote Non-numeric is specified, while reading, quotes are expected for row values that do not contain numbers. Or for Quote All, every row value will be expecting quotes.",
                                                    "default": "Quote Special Characters",
                                                    "enum": [
                                                        "Quote All",
                                                        "Quote Special Characters",
                                                        "Quote Non-numeric",
                                                        "Quote None"
                                                    ]
                                                },
                                                "null_values": {
                                                    "title": "Null Values",
                                                    "description": "A set of case-sensitive strings that should be interpreted as null values. For example, if the value 'NA' should be interpreted as null, enter 'NA' in this field.",
                                                    "default": [],
                                                    "type": "array",
                                                    "items": {
                                                        "type": "string"
                                                    },
                                                    "uniqueItems": True
                                                },
                                                "strings_can_be_null": {
                                                    "title": "Strings Can Be Null",
                                                    "description": "Whether strings can be interpreted as null values. If true, strings that match the null_values set will be interpreted as null. If false, strings that match the null_values set will be interpreted as the string itself.",
                                                    "default": True,
                                                    "type": "boolean"
                                                },
                                                "skip_rows_before_header": {
                                                    "title": "Skip Rows Before Header",
                                                    "description": "The number of rows to skip before the header row. For example, if the header row is on the 3rd row, enter 2 in this field.",
                                                    "default": 0,
                                                    "type": "integer"
                                                },
                                                "skip_rows_after_header": {
                                                    "title": "Skip Rows After Header",
                                                    "description": "The number of rows to skip after the header row.",
                                                    "default": 0,
                                                    "type": "integer"
                                                },
                                                "autogenerate_column_names": {
                                                    "title": "Autogenerate Column Names",
                                                    "description": "Whether to autogenerate column names if column_names is empty. If true, column names will be of the form \u201cf0\u201d, \u201cf1\u201d\u2026 If false, column names will be read from the first CSV row after skip_rows_before_header.",
                                                    "default": False,
                                                    "type": "boolean"
                                                },
                                                "true_values": {
                                                    "title": "True Values",
                                                    "description": "A set of case-sensitive strings that should be interpreted as true values.",
                                                    "default": [
                                                        "y",
                                                        "yes",
                                                        "t",
                                                        "true",
                                                        "on",
                                                        "1"
                                                    ],
                                                    "type": "array",
                                                    "items": {
                                                        "type": "string"
                                                    },
                                                    "uniqueItems": True
                                                },
                                                "false_values": {
                                                    "title": "False Values",
                                                    "description": "A set of case-sensitive strings that should be interpreted as false values.",
                                                    "default": [
                                                        "n",
                                                        "no",
                                                        "f",
                                                        "false",
                                                        "off",
                                                        "0"
                                                    ],
                                                    "type": "array",
                                                    "items": {
                                                        "type": "string"
                                                    },
                                                    "uniqueItems": True
                                                },
                                                "inference_type": {
                                                    "title": "Inference Type",
                                                    "description": "How to infer the types of the columns.",
                                                    "default": "None",
                                                    "enum": [
                                                        "None",
                                                        "Primitive Types Only",
                                                        "Primitive and Complex Types"
                                                    ]
                                                }
                                            }
                                        },
                                        {
                                            "title": "Jsonl Format",
                                            "type": "object",
                                            "properties": {
                                                "filetype": {
                                                    "title": "Filetype",
                                                    "default": "jsonl",
                                                    "enum": [
                                                        "jsonl"
                                                    ],
                                                    "type": "string"
                                                }
                                            }
                                        },
                                        {
                                            "title": "Parquet Format",
                                            "type": "object",
                                            "properties": {
                                                "filetype": {
                                                    "title": "Filetype",
                                                    "default": "parquet",
                                                    "enum": [
                                                        "parquet"
                                                    ],
                                                    "type": "string"
                                                },
                                                "decimal_as_float": {
                                                    "title": "Convert Decimal Fields to Floats",
                                                    "description": "Whether to convert decimal fields to floats. There is a loss of precision when converting decimals to floats, so this is not recommended.",
                                                    "default": False,
                                                    "type": "boolean"
                                                }
                                            }
                                        }
                                    ]
                                },
                                "schemaless": {
                                    "title": "Schemaless",
                                    "description": "When enabled, syncs will not validate or structure records against the stream's schema.",
                                    "default": False,
                                    "type": "boolean"
                                }
                            },
                            "required": [
                                "name",
                                "file_type"
                            ]
                        }
                    }
                },
                "required": [
                    "streams"
                ]
            }
        }
    )
    .set_expected_catalog(
        {
            "streams": [
                {
                    "default_cursor_field": ["_ab_source_file_last_modified"],
                    "json_schema": {
                        "type": "object",
                        "properties": {
                            "col1": {"type": ["null", "string"]},
                            "col2": {"type": ["null", "string"]},
                            "_ab_source_file_last_modified": {"type": "string"},
                            "_ab_source_file_url": {"type": "string"},
                        },
                    },
                    "name": "stream1",
                    "source_defined_cursor": True,
                    "supported_sync_modes": ["full_refresh", "incremental"],
                }
            ]
        }
    )
    .set_expected_records(
        [
            {
                "data": {
                    "col1": "val11",
                    "col2": "val12",
                    "_ab_source_file_last_modified": "2023-06-05T03:54:07.000000Z",
                    "_ab_source_file_url": "a.csv",
                },
                "stream": "stream1",
            },
            {
                "data": {
                    "col1": "val21",
                    "col2": "val22",
                    "_ab_source_file_last_modified": "2023-06-05T03:54:07.000000Z",
                    "_ab_source_file_url": "a.csv",
                },
                "stream": "stream1",
            },
        ]
    )
).build()

multi_csv_scenario = (
    TestScenarioBuilder()
    .set_name("multi_csv_stream")
    .set_config(
        {
            "streams": [
                {
                    "name": "stream1",
                    "file_type": "csv",
                    "globs": ["*"],
                    "validation_policy": "Emit Record",
                }
            ]
        }
    )
    .set_files(
        {
            "a.csv": {
                "contents": [
                    ("col1", "col2"),
                    ("val11a", "val12a"),
                    ("val21a", "val22a"),
                ],
                "last_modified": "2023-06-05T03:54:07.000Z",
            },
            "b.csv": {
                "contents": [
                    ("col1", "col2", "col3"),
                    ("val11b", "val12b", "val13b"),
                    ("val21b", "val22b", "val23b"),
                ],
                "last_modified": "2023-06-05T03:54:07.000Z",
            },
        }
    )
    .set_file_type("csv")
    .set_expected_catalog(
        {
            "streams": [
                {
                    "default_cursor_field": ["_ab_source_file_last_modified"],
                    "json_schema": {
                        "type": "object",
                        "properties": {
                            "col1": {"type": ["null", "string"]},
                            "col2": {"type": ["null", "string"]},
                            "col3": {"type": ["null", "string"]},
                            "_ab_source_file_last_modified": {"type": "string"},
                            "_ab_source_file_url": {"type": "string"},
                        },
                    },
                    "name": "stream1",
                    "source_defined_cursor": True,
                    "supported_sync_modes": ["full_refresh", "incremental"],
                }
            ]
        }
    )
    .set_expected_records(
        [
            {
                "data": {
                    "col1": "val11a",
                    "col2": "val12a",
                    "_ab_source_file_last_modified": "2023-06-05T03:54:07.000000Z",
                    "_ab_source_file_url": "a.csv",
                },
                "stream": "stream1",
            },
            {
                "data": {
                    "col1": "val21a",
                    "col2": "val22a",
                    "_ab_source_file_last_modified": "2023-06-05T03:54:07.000000Z",
                    "_ab_source_file_url": "a.csv",
                },
                "stream": "stream1",
            },
            {
                "data": {
                    "col1": "val11b",
                    "col2": "val12b",
                    "col3": "val13b",
                    "_ab_source_file_last_modified": "2023-06-05T03:54:07.000000Z",
                    "_ab_source_file_url": "b.csv",
                },
                "stream": "stream1",
            },
            {
                "data": {
                    "col1": "val21b",
                    "col2": "val22b",
                    "col3": "val23b",
                    "_ab_source_file_last_modified": "2023-06-05T03:54:07.000000Z",
                    "_ab_source_file_url": "b.csv",
                },
                "stream": "stream1",
            },
        ]
    )
).build()

multi_csv_stream_n_file_exceeds_limit_for_inference = (
    TestScenarioBuilder()
    .set_name("multi_csv_stream_n_file_exceeds_limit_for_inference")
    .set_config(
        {
            "streams": [
                {
                    "name": "stream1",
                    "file_type": "csv",
                    "globs": ["*"],
                    "validation_policy": "Emit Record",
                }
            ]
        }
    )
    .set_files(
        {
            "a.csv": {
                "contents": [
                    ("col1", "col2"),
                    ("val11a", "val12a"),
                    ("val21a", "val22a"),
                ],
                "last_modified": "2023-06-05T03:54:07.000Z",
            },
            "b.csv": {
                "contents": [
                    ("col1", "col2", "col3"),
                    ("val11b", "val12b", "val13b"),
                    ("val21b", "val22b", "val23b"),
                ],
                "last_modified": "2023-06-05T03:54:07.000Z",
            },
        }
    )
    .set_file_type("csv")
    .set_expected_catalog(
        {
            "streams": [
                {
                    "default_cursor_field": ["_ab_source_file_last_modified"],
                    "json_schema": {
                        "type": "object",
                        "properties": {
                            "col1": {"type": ["null", "string"]},
                            "col2": {"type": ["null", "string"]},
                            "_ab_source_file_last_modified": {"type": "string"},
                            "_ab_source_file_url": {"type": "string"},
                        },
                    },
                    "name": "stream1",
                    "source_defined_cursor": True,
                    "supported_sync_modes": ["full_refresh", "incremental"],
                }
            ]
        }
    )
    .set_expected_records(
        [
            {
                "data": {
                    "col1": "val11a",
                    "col2": "val12a",
                    "_ab_source_file_last_modified": "2023-06-05T03:54:07.000000Z",
                    "_ab_source_file_url": "a.csv",
                },
                "stream": "stream1",
            },
            {
                "data": {
                    "col1": "val21a",
                    "col2": "val22a",
                    "_ab_source_file_last_modified": "2023-06-05T03:54:07.000000Z",
                    "_ab_source_file_url": "a.csv",
                },
                "stream": "stream1",
            },
            {
                "data": {
                    "col1": "val11b",
                    "col2": "val12b",
                    "col3": "val13b",
                    "_ab_source_file_last_modified": "2023-06-05T03:54:07.000000Z",
                    "_ab_source_file_url": "b.csv",
                },
                "stream": "stream1",
            },
            {
                "data": {
                    "col1": "val21b",
                    "col2": "val22b",
                    "col3": "val23b",
                    "_ab_source_file_last_modified": "2023-06-05T03:54:07.000000Z",
                    "_ab_source_file_url": "b.csv",
                },
                "stream": "stream1",
            },
        ]
    )
    .set_discovery_policy(LowInferenceLimitDiscoveryPolicy())
).build()

invalid_csv_scenario = (
    TestScenarioBuilder()
    .set_name("invalid_csv_scenario")
    .set_config(
        {
            "streams": [
                {
                    "name": "stream1",
                    "file_type": "csv",
                    "globs": ["*"],
                    "validation_policy": "Emit Record",
                }
            ]
        }
    )
    .set_files(
        {
            "a.csv": {
                "contents": [
                    ("col1",),
                    ("val11", "val12"),
                    ("val21", "val22"),
                ],
                "last_modified": "2023-06-05T03:54:07.000Z",
            }
        }
    )
    .set_file_type("csv")
    .set_expected_catalog(
        {
            "streams": [
                {
                    "default_cursor_field": ["_ab_source_file_last_modified"],
                    "json_schema": {
                        "type": "object",
                        "properties": {
                            "col1": {"type": ["null", "string"]},
                            "col2": {"type": ["null", "string"]},
                            "_ab_source_file_last_modified": {"type": "string"},
                            "_ab_source_file_url": {"type": "string"},
                        },
                    },
                    "name": "stream1",
                    "source_defined_cursor": True,
                    "supported_sync_modes": ["full_refresh", "incremental"],
                }
            ]
        }
    )
    .set_expected_records([])
    .set_expected_discover_error(SchemaInferenceError, FileBasedSourceError.SCHEMA_INFERENCE_ERROR.value)
    .set_expected_logs(
        {
            "read": [
                {
                    "level": "ERROR",
                    "message": f"{FileBasedSourceError.ERROR_PARSING_RECORD.value} stream=stream1 file=a.csv line_no=1 n_skipped=0",
                },
            ]
        }
    )
).build()

csv_single_stream_scenario = (
    TestScenarioBuilder()
    .set_name("csv_single_stream_scenario")
    .set_config(
        {
            "streams": [
                {
                    "name": "stream1",
                    "file_type": "csv",
                    "globs": ["*.csv"],
                    "validation_policy": "Emit Record",
                }
            ]
        }
    )
    .set_files(
        {
            "a.csv": {
                "contents": [
                    ("col1", "col2"),
                    ("val11a", "val12a"),
                    ("val21a", "val22a"),
                ],
                "last_modified": "2023-06-05T03:54:07.000Z",
            },
            "b.jsonl": {
                "contents": [
                    {"col1": "val11b", "col2": "val12b", "col3": "val13b"},
                    {"col1": "val12b", "col2": "val22b", "col3": "val23b"},
                ],
                "last_modified": "2023-06-05T03:54:07.000Z",
            },
        }
    )
    .set_file_type("csv")
    .set_expected_catalog(
        {
            "streams": [
                {
                    "json_schema": {
                        "type": "object",
                        "properties": {
                            "col1": {"type": ["null", "string"]},
                            "col2": {"type": ["null", "string"]},
                            "_ab_source_file_last_modified": {"type": "string"},
                            "_ab_source_file_url": {"type": "string"},
                        },
                    },
                    "name": "stream1",
                    "supported_sync_modes": ["full_refresh", "incremental"],
                    "source_defined_cursor": True,
                    "default_cursor_field": ["_ab_source_file_last_modified"],
                }
            ]
        }
    )
    .set_expected_records(
        [
            {
                "data": {
                    "col1": "val11a",
                    "col2": "val12a",
                    "_ab_source_file_last_modified": "2023-06-05T03:54:07.000000Z",
                    "_ab_source_file_url": "a.csv",
                },
                "stream": "stream1",
            },
            {
                "data": {
                    "col1": "val21a",
                    "col2": "val22a",
                    "_ab_source_file_last_modified": "2023-06-05T03:54:07.000000Z",
                    "_ab_source_file_url": "a.csv",
                },
                "stream": "stream1",
            },
        ]
    )
).build()

csv_multi_stream_scenario = (
    TestScenarioBuilder()
    .set_name("csv_multi_stream")
    .set_config(
        {
            "streams": [
                {
                    "name": "stream1",
                    "file_type": "csv",
                    "globs": ["*.csv"],
                    "validation_policy": "Emit Record",
                },
                {
                    "name": "stream2",
                    "file_type": "csv",
                    "globs": ["b.csv"],
                    "validation_policy": "Emit Record",
                },
            ]
        }
    )
    .set_files(
        {
            "a.csv": {
                "contents": [
                    ("col1", "col2"),
                    ("val11a", "val12a"),
                    ("val21a", "val22a"),
                ],
                "last_modified": "2023-06-05T03:54:07.000Z",
            },
            "b.csv": {
                "contents": [
                    ("col3",),
                    ("val13b",),
                    ("val23b",),
                ],
                "last_modified": "2023-06-05T03:54:07.000Z",
            },
        }
    )
    .set_file_type("csv")
    .set_expected_catalog(
        {
            "streams": [
                {
                    "json_schema": {
                        "type": "object",
                        "properties": {
                            "col1": {"type": ["null", "string"]},
                            "col2": {"type": ["null", "string"]},
                            "col3": {"type": ["null", "string"]},
                            "_ab_source_file_last_modified": {"type": "string"},
                            "_ab_source_file_url": {"type": "string"},
                        },
                    },
                    "name": "stream1",
                    "supported_sync_modes": ["full_refresh", "incremental"],
                    "source_defined_cursor": True,
                    "default_cursor_field": ["_ab_source_file_last_modified"],
                },
                {
                    "json_schema": {
                        "type": "object",
                        "properties": {
                            "col3": {"type": ["null", "string"]},
                            "_ab_source_file_last_modified": {"type": "string"},
                            "_ab_source_file_url": {"type": "string"},
                        },
                    },
                    "name": "stream2",
                    "source_defined_cursor": True,
                    "default_cursor_field": ["_ab_source_file_last_modified"],
                    "supported_sync_modes": ["full_refresh", "incremental"],
                },
            ]
        }
    )
    .set_expected_records(
        [
            {
                "data": {
                    "col1": "val11a",
                    "col2": "val12a",
                    "_ab_source_file_last_modified": "2023-06-05T03:54:07.000000Z",
                    "_ab_source_file_url": "a.csv",
                },
                "stream": "stream1",
            },
            {
                "data": {
                    "col1": "val21a",
                    "col2": "val22a",
                    "_ab_source_file_last_modified": "2023-06-05T03:54:07.000000Z",
                    "_ab_source_file_url": "a.csv",
                },
                "stream": "stream1",
            },
            {
                "data": {"col3": "val13b", "_ab_source_file_last_modified": "2023-06-05T03:54:07.000000Z", "_ab_source_file_url": "b.csv"},
                "stream": "stream1",
            },
            {
                "data": {"col3": "val23b", "_ab_source_file_last_modified": "2023-06-05T03:54:07.000000Z", "_ab_source_file_url": "b.csv"},
                "stream": "stream1",
            },
            {
                "data": {"col3": "val13b", "_ab_source_file_last_modified": "2023-06-05T03:54:07.000000Z", "_ab_source_file_url": "b.csv"},
                "stream": "stream2",
            },
            {
                "data": {"col3": "val23b", "_ab_source_file_last_modified": "2023-06-05T03:54:07.000000Z", "_ab_source_file_url": "b.csv"},
                "stream": "stream2",
            },
        ]
    )
).build()


csv_custom_format_scenario = (
    TestScenarioBuilder()
    .set_name("csv_custom_format")
    .set_config(
        {
            "streams": [
                {
                    "name": "stream1",
                    "file_type": "csv",
                    "globs": ["*"],
                    "validation_policy": "Emit Record",
                    "format": {
                        "filetype": "csv",
                        "delimiter": "#",
                        "quote_char": "|",
                        "escape_char": "!",
                        "double_quote": True,
                        "quoting_behavior": "Quote Special Characters",
                    },
                }
            ]
        }
    )
    .set_files(
        {
            "a.csv": {
                "contents": [
                    ("col1", "col2", "col3"),
                    ("val11", "val12", "val |13|"),
                    ("val21", "val22", "val23"),
                    ("val,31", "val |,32|", "val, !!!! 33"),
                ],
                "last_modified": "2023-06-05T03:54:07.000Z",
            }
        }
    )
    .set_file_type("csv")
    .set_expected_catalog(
        {
            "streams": [
                {
                    "json_schema": {
                        "type": "object",
                        "properties": {
                            "col1": {
                                "type": ["null", "string"],
                            },
                            "col2": {
                                "type": ["null", "string"],
                            },
                            "col3": {
                                "type": ["null", "string"],
                            },
                            "_ab_source_file_last_modified": {"type": "string"},
                            "_ab_source_file_url": {"type": "string"},
                        },
                    },
                    "name": "stream1",
                    "source_defined_cursor": True,
                    "default_cursor_field": ["_ab_source_file_last_modified"],
                    "supported_sync_modes": ["full_refresh", "incremental"],
                }
            ]
        }
    )
    .set_expected_records(
        [
            {
                "data": {
                    "col1": "val11",
                    "col2": "val12",
                    "col3": "val |13|",
                    "_ab_source_file_last_modified": "2023-06-05T03:54:07.000000Z",
                    "_ab_source_file_url": "a.csv",
                },
                "stream": "stream1",
            },
            {
                "data": {
                    "col1": "val21",
                    "col2": "val22",
                    "col3": "val23",
                    "_ab_source_file_last_modified": "2023-06-05T03:54:07.000000Z",
                    "_ab_source_file_url": "a.csv",
                },
                "stream": "stream1",
            },
            {
                "data": {
                    "col1": "val,31",
                    "col2": "val |,32|",
                    "col3": "val, !! 33",
                    "_ab_source_file_last_modified": "2023-06-05T03:54:07.000000Z",
                    "_ab_source_file_url": "a.csv",
                },
                "stream": "stream1",
            },
        ]
    )
    .set_file_write_options(
        {
            "delimiter": "#",
            "quotechar": "|",
        }
    )
).build()


multi_stream_custom_format = (
    TestScenarioBuilder()
    .set_name("multi_stream_custom_format_scenario")
    .set_config(
        {
            "streams": [
                {
                    "name": "stream1",
                    "file_type": "csv",
                    "globs": ["*.csv"],
                    "validation_policy": "Emit Record",
                    "format": {
                        "filetype": "csv",
                        "delimiter": "#",
                        "escape_char": "!",
                        "double_quote": True,
                        "newlines_in_values": False
                    },
                },
                {
                    "name": "stream2",
                    "file_type": "csv",
                    "globs": ["b.csv"],
                    "validation_policy": "Emit Record",
                    "format": {
                        "filetype": "csv",
                        "delimiter": "#",
                        "escape_char": "@",
                        "double_quote": True,
                        "newlines_in_values": False,
                        "quoting_behavior": "Quote All",
                    },
                },
            ]
        }
    )
    .set_files(
        {
            "a.csv": {
                "contents": [
                    ("col1", "col2"),
                    ("val11a", "val !! 12a"),
                    ("val !! 21a", "val22a"),
                ],
                "last_modified": "2023-06-05T03:54:07.000Z",
            },
            "b.csv": {
                "contents": [
                    ("col3",),
                    ("val @@@@ 13b",),
                    ("val23b",),
                ],
                "last_modified": "2023-06-05T03:54:07.000Z",
            },
        }
    )
    .set_file_type("csv")
    .set_expected_catalog(
        {
            "streams": [
                {
                    "json_schema": {
                        "type": "object",
                        "properties": {
                            "col1": {
                                "type": ["null", "string"],
                            },
                            "col2": {
                                "type": ["null", "string"],
                            },
                            "col3": {
                                "type": ["null", "string"],
                            },
                            "_ab_source_file_last_modified": {"type": "string"},
                            "_ab_source_file_url": {"type": "string"},
                        },
                    },
                    "name": "stream1",
                    "supported_sync_modes": ["full_refresh", "incremental"],
                    "source_defined_cursor": True,
                    "default_cursor_field": ["_ab_source_file_last_modified"],
                },
                {
                    "json_schema": {
                        "type": "object",
                        "properties": {
                            "col3": {
                                "type": ["null", "string"],
                            },
                            "_ab_source_file_last_modified": {"type": "string"},
                            "_ab_source_file_url": {"type": "string"},
                        },
                    },
                    "name": "stream2",
                    "source_defined_cursor": True,
                    "default_cursor_field": ["_ab_source_file_last_modified"],
                    "supported_sync_modes": ["full_refresh", "incremental"],
                },
            ]
        }
    )
    .set_expected_records(
        [
            {
                "data": {
                    "col1": "val11a",
                    "col2": "val ! 12a",
                    "_ab_source_file_last_modified": "2023-06-05T03:54:07.000000Z",
                    "_ab_source_file_url": "a.csv",
                },
                "stream": "stream1",
            },
            {
                "data": {
                    "col1": "val ! 21a",
                    "col2": "val22a",
                    "_ab_source_file_last_modified": "2023-06-05T03:54:07.000000Z",
                    "_ab_source_file_url": "a.csv",
                },
                "stream": "stream1",
            },
            {
                "data": {"col3": "val @@@@ 13b", "_ab_source_file_last_modified": "2023-06-05T03:54:07.000000Z", "_ab_source_file_url": "b.csv"},
                "stream": "stream1",
            },
            {
                "data": {"col3": "val23b", "_ab_source_file_last_modified": "2023-06-05T03:54:07.000000Z", "_ab_source_file_url": "b.csv"},
                "stream": "stream1",
            },
            {
                "data": {"col3": "val @@ 13b", "_ab_source_file_last_modified": "2023-06-05T03:54:07.000000Z", "_ab_source_file_url": "b.csv"},
                "stream": "stream2",
            },
            {
                "data": {"col3": "val23b", "_ab_source_file_last_modified": "2023-06-05T03:54:07.000000Z", "_ab_source_file_url": "b.csv"},
                "stream": "stream2",
            },
        ]
    )
    .set_file_write_options(
        {
            "delimiter": "#",
        }
    )
).build()


empty_schema_inference_scenario = (
    TestScenarioBuilder()
    .set_name("empty_schema_inference_scenario")
    .set_config(
        {
            "streams": [
                {
                    "name": "stream1",
                    "file_type": "csv",
                    "globs": ["*"],
                    "validation_policy": "Emit Record",
                }
            ]
        }
    )
    .set_files(
        {
            "a.csv": {
                "contents": [
                    ("col1", "col2"),
                    ("val11", "val12"),
                    ("val21", "val22"),
                ],
                "last_modified": "2023-06-05T03:54:07.000Z",
            }
        }
    )
    .set_file_type("csv")
    .set_expected_catalog(
        {
            "streams": [
                {
                    "default_cursor_field": ["_ab_source_file_last_modified"],
                    "json_schema": {
                        "type": "object",
                        "properties": {
                            "col1": {"type": ["null", "string"]},
                            "col2": {"type": ["null", "string"]},
                            "_ab_source_file_last_modified": {"type": "string"},
                            "_ab_source_file_url": {"type": "string"},
                        },
                    },
                    "name": "stream1",
                    "source_defined_cursor": True,
                    "supported_sync_modes": ["full_refresh", "incremental"],
                }
            ]
        }
    )
    .set_parsers({"csv": EmptySchemaParser()})
    .set_expected_discover_error(SchemaInferenceError, FileBasedSourceError.SCHEMA_INFERENCE_ERROR.value)
    .set_expected_records(
        [
            {
                "data": {
                    "col1": "val11",
                    "col2": "val12",
                    "_ab_source_file_last_modified": "2023-06-05T03:54:07.000000Z",
                    "_ab_source_file_url": "a.csv",
                },
                "stream": "stream1",
            },
            {
                "data": {
                    "col1": "val21",
                    "col2": "val22",
                    "_ab_source_file_last_modified": "2023-06-05T03:54:07.000000Z",
                    "_ab_source_file_url": "a.csv",
                },
                "stream": "stream1",
            },
        ]
    )
).build()


schemaless_csv_scenario = (
    TestScenarioBuilder()
    .set_name("schemaless_csv_scenario")
    .set_config(
        {
            "streams": [
                {
                    "name": "stream1",
                    "file_type": "csv",
                    "globs": ["*"],
                    "validation_policy": "Skip Record",
                    "schemaless": True,
                }
            ]
        }
    )
    .set_files(
        {
            "a.csv": {
                "contents": [
                    ("col1", "col2"),
                    ("val11a", "val12a"),
                    ("val21a", "val22a"),
                ],
                "last_modified": "2023-06-05T03:54:07.000Z",
            },
            "b.csv": {
                "contents": [
                    ("col1", "col2", "col3"),
                    ("val11b", "val12b", "val13b"),
                    ("val21b", "val22b", "val23b"),
                ],
                "last_modified": "2023-06-05T03:54:07.000Z",
            },
        }
    )
    .set_file_type("csv")
    .set_expected_catalog(
        {
            "streams": [
                {
                    "default_cursor_field": ["_ab_source_file_last_modified"],
                    "json_schema": {
                        "type": "object",
                        "properties": {
                            "data": {"type": "object"},
                            "_ab_source_file_last_modified": {"type": "string"},
                            "_ab_source_file_url": {"type": "string"},
                        },
                    },
                    "name": "stream1",
                    "source_defined_cursor": True,
                    "supported_sync_modes": ["full_refresh", "incremental"],
                }
            ]
        }
    )
    .set_expected_records(
        [
            {
                "data": {
                    "data": {"col1": "val11a", "col2": "val12a"},
                    "_ab_source_file_last_modified": "2023-06-05T03:54:07.000000Z",
                    "_ab_source_file_url": "a.csv",
                },
                "stream": "stream1",
            },
            {
                "data": {
                    "data": {"col1": "val21a", "col2": "val22a"},
                    "_ab_source_file_last_modified": "2023-06-05T03:54:07.000000Z",
                    "_ab_source_file_url": "a.csv",
                },
                "stream": "stream1",
            },
            {
                "data": {
                    "data": {"col1": "val11b", "col2": "val12b", "col3": "val13b"},
                    "_ab_source_file_last_modified": "2023-06-05T03:54:07.000000Z",
                    "_ab_source_file_url": "b.csv",
                },
                "stream": "stream1",
            },
            {
                "data": {
                    "data": {"col1": "val21b", "col2": "val22b", "col3": "val23b"},
                    "_ab_source_file_last_modified": "2023-06-05T03:54:07.000000Z",
                    "_ab_source_file_url": "b.csv",
                },
                "stream": "stream1",
            },
        ]
    )
).build()


schemaless_csv_multi_stream_scenario = (
    TestScenarioBuilder()
    .set_name("schemaless_csv_multi_stream_scenario")
    .set_config(
        {
            "streams": [
                {
                    "name": "stream1",
                    "file_type": "csv",
                    "globs": ["a.csv"],
                    "validation_policy": "Skip Record",
                    "schemaless": True,
                },
                {
                    "name": "stream2",
                    "file_type": "csv",
                    "globs": ["b.csv"],
                    "validation_policy": "Skip Record",
                },
            ]
        }
    )
    .set_files(
        {
            "a.csv": {
                "contents": [
                    ("col1", "col2"),
                    ("val11a", "val12a"),
                    ("val21a", "val22a"),
                ],
                "last_modified": "2023-06-05T03:54:07.000Z",
            },
            "b.csv": {
                "contents": [
                    ("col3",),
                    ("val13b",),
                    ("val23b",),
                ],
                "last_modified": "2023-06-05T03:54:07.000Z",
            },
        }
    )
    .set_file_type("csv")
    .set_expected_catalog(
        {
            "streams": [
                {
                    "json_schema": {
                        "type": "object",
                        "properties": {
                            "data": {"type": "object"},
                            "_ab_source_file_last_modified": {"type": "string"},
                            "_ab_source_file_url": {"type": "string"},
                        },
                    },
                    "name": "stream1",
                    "supported_sync_modes": ["full_refresh", "incremental"],
                    "source_defined_cursor": True,
                    "default_cursor_field": ["_ab_source_file_last_modified"],
                },
                {
                    "json_schema": {
                        "type": "object",
                        "properties": {
                            "col3": {"type": ["null", "string"]},
                            "_ab_source_file_last_modified": {"type": "string"},
                            "_ab_source_file_url": {"type": "string"},
                        },
                    },
                    "name": "stream2",
                    "source_defined_cursor": True,
                    "default_cursor_field": ["_ab_source_file_last_modified"],
                    "supported_sync_modes": ["full_refresh", "incremental"],
                },
            ]
        }
    )
    .set_expected_records(
        [
            {
                "data": {
                    "data": {"col1": "val11a", "col2": "val12a"},
                    "_ab_source_file_last_modified": "2023-06-05T03:54:07.000000Z",
                    "_ab_source_file_url": "a.csv",
                },
                "stream": "stream1",
            },
            {
                "data": {
                    "data": {"col1": "val21a", "col2": "val22a"},
                    "_ab_source_file_last_modified": "2023-06-05T03:54:07.000000Z",
                    "_ab_source_file_url": "a.csv",
                },
                "stream": "stream1",
            },
            {
                "data": {"col3": "val13b", "_ab_source_file_last_modified": "2023-06-05T03:54:07.000000Z", "_ab_source_file_url": "b.csv"},
                "stream": "stream2",
            },
            {
                "data": {"col3": "val23b", "_ab_source_file_last_modified": "2023-06-05T03:54:07.000000Z", "_ab_source_file_url": "b.csv"},
                "stream": "stream2",
            },
        ]
    )
).build()


schemaless_with_user_input_schema_fails_connection_check_scenario = (
    TestScenarioBuilder()
    .set_name("schemaless_with_user_input_schema_fails_connection_check_scenario")
    .set_config(
        {
            "streams": [
                {
                    "name": "stream1",
                    "file_type": "csv",
                    "globs": ["*"],
                    "validation_policy": "Skip Record",
                    "input_schema": '{"col1": "string", "col2": "string", "col3": "string"}',
                    "schemaless": True,
                }
            ]
        }
    )
    .set_files(
        {
            "a.csv": {
                "contents": [
                    ("col1", "col2"),
                    ("val11a", "val12a"),
                    ("val21a", "val22a"),
                ],
                "last_modified": "2023-06-05T03:54:07.000Z",
            },
            "b.csv": {
                "contents": [
                    ("col1", "col2", "col3"),
                    ("val11b", "val12b", "val13b"),
                    ("val21b", "val22b", "val23b"),
                ],
                "last_modified": "2023-06-05T03:54:07.000Z",
            },
        }
    )
    .set_file_type("csv")
    .set_expected_catalog(
        {
            "streams": [
                {
                    "default_cursor_field": ["_ab_source_file_last_modified"],
                    "json_schema": {
                        "type": "object",
                        "properties": {
                            "data": {"type": "object"},
                            "_ab_source_file_last_modified": {"type": "string"},
                            "_ab_source_file_url": {"type": "string"},
                        },
                    },
                    "name": "stream1",
                    "source_defined_cursor": True,
                    "supported_sync_modes": ["full_refresh", "incremental"],
                }
            ]
        }
    )
    .set_expected_check_status("FAILED")
    .set_expected_check_error(ConfigValidationError, FileBasedSourceError.CONFIG_VALIDATION_ERROR.value)
    .set_expected_discover_error(ConfigValidationError, FileBasedSourceError.CONFIG_VALIDATION_ERROR.value)
    .set_expected_read_error(ConfigValidationError, FileBasedSourceError.CONFIG_VALIDATION_ERROR.value)
).build()


schemaless_with_user_input_schema_fails_connection_check_multi_stream_scenario = (
    TestScenarioBuilder()
    .set_name("schemaless_with_user_input_schema_fails_connection_check_multi_stream_scenario")
    .set_config(
        {
            "streams": [
                {
                    "name": "stream1",
                    "file_type": "csv",
                    "globs": ["a.csv"],
                    "validation_policy": "Skip Record",
                    "schemaless": True,
                    "input_schema": '{"col1": "string", "col2": "string", "col3": "string"}',
                },
                {
                    "name": "stream2",
                    "file_type": "csv",
                    "globs": ["b.csv"],
                    "validation_policy": "Skip Record",
                },
            ]
        }
    )
    .set_files(
        {
            "a.csv": {
                "contents": [
                    ("col1", "col2"),
                    ("val11a", "val12a"),
                    ("val21a", "val22a"),
                ],
                "last_modified": "2023-06-05T03:54:07.000Z",
            },
            "b.csv": {
                "contents": [
                    ("col3",),
                    ("val13b",),
                    ("val23b",),
                ],
                "last_modified": "2023-06-05T03:54:07.000Z",
            },
        }
    )
    .set_file_type("csv")
    .set_expected_catalog(
        {
            "streams": [
                {
                    "json_schema": {
                        "type": "object",
                        "properties": {
                            "data": {"type": "object"},
                            "_ab_source_file_last_modified": {"type": "string"},
                            "_ab_source_file_url": {"type": "string"},
                        },
                    },
                    "name": "stream1",
                    "supported_sync_modes": ["full_refresh", "incremental"],
                    "source_defined_cursor": True,
                    "default_cursor_field": ["_ab_source_file_last_modified"],
                },
                {
                    "json_schema": {
                        "type": "object",
                        "properties": {
                            "col3": {"type": ["null", "string"]},
                            "_ab_source_file_last_modified": {"type": "string"},
                            "_ab_source_file_url": {"type": "string"},
                        },
                    },
                    "name": "stream2",
                    "source_defined_cursor": True,
                    "default_cursor_field": ["_ab_source_file_last_modified"],
                    "supported_sync_modes": ["full_refresh", "incremental"],
                },
            ]
        }
    )
    .set_expected_check_status("FAILED")
    .set_expected_check_error(ConfigValidationError, FileBasedSourceError.CONFIG_VALIDATION_ERROR.value)
    .set_expected_discover_error(ConfigValidationError, FileBasedSourceError.CONFIG_VALIDATION_ERROR.value)
    .set_expected_read_error(ConfigValidationError, FileBasedSourceError.CONFIG_VALIDATION_ERROR.value)
).build()


csv_string_can_be_null_with_input_schemas_scenario = (
    TestScenarioBuilder()
    .set_name("csv_string_can_be_null_with_input_schema")
    .set_config(
        {
            "streams": [
                {
                    "name": "stream1",
                    "file_type": "csv",
                    "globs": ["*"],
                    "validation_policy": "Emit Record",
                    "input_schema": '{"col1": "string", "col2": "string"}',
                    "format": {
                        "filetype": "csv",
                        "null_values": ["null"],
                    }
                }
            ],
            "start_date": "2023-06-04T03:54:07.000000Z"
        }
    )
    .set_files(
        {
            "a.csv": {
                "contents": [
                    ("col1", "col2"),
                    ("2", "null"),
                ],
                "last_modified": "2023-06-05T03:54:07.000000Z",
            }
        }
    )
    .set_file_type("csv")
    .set_expected_catalog(
        {
            "streams": [
                {
                    "default_cursor_field": ["_ab_source_file_last_modified"],
                    "json_schema": {
                        "type": "object",
                        "properties": {
                            "col1": {
                                "type": "string"
                            },
                            "col2": {
                                "type": "string"
                            },
                            "_ab_source_file_last_modified": {
                                "type": "string"
                            },
                            "_ab_source_file_url": {
                                "type": "string"
                            },
                        },
                    },
                    "name": "stream1",
                    "source_defined_cursor": True,
                    "supported_sync_modes": ["full_refresh", "incremental"],
                }
            ]
        }
    )
    .set_expected_records(
        [
            {"data": {"col1": "2", "col2": None, "_ab_source_file_last_modified": "2023-06-05T03:54:07.000000Z",
                      "_ab_source_file_url": "a.csv"}, "stream": "stream1"},
        ]
    )
).build()

csv_string_are_not_null_if_strings_can_be_null_is_false_scenario = (
    TestScenarioBuilder()
    .set_name("csv_string_are_not_null_if_strings_can_be_null_is_false")
    .set_config(
        {
            "streams": [
                {
                    "name": "stream1",
                    "file_type": "csv",
                    "globs": ["*"],
                    "validation_policy": "Emit Record",
                    "input_schema": '{"col1": "string", "col2": "string"}',
                    "format": {
                        "filetype": "csv",
                        "null_values": ["null"],
                        "strings_can_be_null": False,
                    }
                }
            ],
            "start_date": "2023-06-04T03:54:07.000000Z"
        }
    )
    .set_files(
        {
            "a.csv": {
                "contents": [
                    ("col1", "col2"),
                    ("2", "null"),
                ],
                "last_modified": "2023-06-05T03:54:07.000000Z",
            }
        }
    )
    .set_file_type("csv")
    .set_expected_catalog(
        {
            "streams": [
                {
                    "default_cursor_field": ["_ab_source_file_last_modified"],
                    "json_schema": {
                        "type": "object",
                        "properties": {
                            "col1": {
                                "type": "string"
                            },
                            "col2": {
                                "type": "string"
                            },
                            "_ab_source_file_last_modified": {
                                "type": "string"
                            },
                            "_ab_source_file_url": {
                                "type": "string"
                            },
                        },
                    },
                    "name": "stream1",
                    "source_defined_cursor": True,
                    "supported_sync_modes": ["full_refresh", "incremental"],
                }
            ]
        }
    )
    .set_expected_records(
        [
            {"data": {"col1": "2", "col2": "null", "_ab_source_file_last_modified": "2023-06-05T03:54:07.000000Z",
                      "_ab_source_file_url": "a.csv"}, "stream": "stream1"},
        ]
    )
).build()

csv_string_not_null_if_no_null_values_scenario = (
    TestScenarioBuilder()
    .set_name("csv_string_not_null_if_no_null_values")
    .set_config(
        {
            "streams": [
                {
                    "name": "stream1",
                    "file_type": "csv",
                    "globs": ["*"],
                    "validation_policy": "Emit Record",
                    "format": {
                        "filetype": "csv",
                    }
                }
            ],
            "start_date": "2023-06-04T03:54:07.000000Z"
        }
    )
    .set_files(
        {
            "a.csv": {
                "contents": [
                    ("col1", "col2"),
                    ("2", "null"),
                ],
                "last_modified": "2023-06-05T03:54:07.000Z",
            }
        }
    )
    .set_file_type("csv")
    .set_expected_catalog(
        {
            "streams": [
                {
                    "default_cursor_field": ["_ab_source_file_last_modified"],
                    "json_schema": {
                        "type": "object",
                        "properties": {
                            "col1": {
                                "type": ["null", "string"]
                            },
                            "col2": {
                                "type": ["null", "string"]
                            },
                            "_ab_source_file_last_modified": {
                                "type": "string"
                            },
                            "_ab_source_file_url": {
                                "type": "string"
                            },
                        },
                    },
                    "name": "stream1",
                    "source_defined_cursor": True,
                    "supported_sync_modes": ["full_refresh", "incremental"],
                }
            ]
        }
    )
    .set_expected_records(
        [
            {"data": {"col1": "2", "col2": "null", "_ab_source_file_last_modified": "2023-06-05T03:54:07.000000Z",
                      "_ab_source_file_url": "a.csv"}, "stream": "stream1"},
        ]
    )
).build()

csv_strings_can_be_null_not_quoted_scenario = (
    TestScenarioBuilder()
    .set_name("csv_strings_can_be_null_no_input_schema")
    .set_config(
        {
            "streams": [
                {
                    "name": "stream1",
                    "file_type": "csv",
                    "globs": ["*"],
                    "validation_policy": "Emit Record",
                    "format": {
                        "filetype": "csv",
                        "null_values": ["null"]
                    }
                }
            ],
            "start_date": "2023-06-04T03:54:07.000000Z"
        }
    )
    .set_files(
        {
            "a.csv": {
                "contents": [
                    ("col1", "col2"),
                    ("2", "null"),
                ],
                "last_modified": "2023-06-05T03:54:07.000Z",
            }
        }
    )
    .set_file_type("csv")
    .set_expected_catalog(
        {
            "streams": [
                {
                    "default_cursor_field": ["_ab_source_file_last_modified"],
                    "json_schema": {
                        "type": "object",
                        "properties": {
                            "col1": {
                                "type": ["null", "string"]
                            },
                            "col2": {
                                "type": ["null", "string"]
                            },
                            "_ab_source_file_last_modified": {
                                "type": "string"
                            },
                            "_ab_source_file_url": {
                                "type": "string"
                            },
                        },
                    },
                    "name": "stream1",
                    "source_defined_cursor": True,
                    "supported_sync_modes": ["full_refresh", "incremental"],
                }
            ]
        }
    )
    .set_expected_records(
        [
            {"data": {"col1": "2", "col2": None, "_ab_source_file_last_modified": "2023-06-05T03:54:07.000000Z",
                      "_ab_source_file_url": "a.csv"}, "stream": "stream1"},
        ]
    )
).build()

csv_newline_in_values_quoted_value_scenario = (
    TestScenarioBuilder()
    .set_name("csv_newline_in_values_quoted_value")
    .set_config(
        {
            "streams": [
                {
                    "name": "stream1",
                    "file_type": "csv",
                    "globs": ["*"],
                    "validation_policy": "Emit Record",
                    "format": {
                        "filetype": "csv",
                        "quoting_behavior": "Quote All"
                    }
                }
            ],
            "start_date": "2023-06-04T03:54:07.000000Z"
        }
    )
    .set_files(
        {
            "a.csv": {
                "contents": [
                    '''"col1","col2"''',
                    '''"2","val\n2"''',
                ],
                "last_modified": "2023-06-05T03:54:07.000Z",
            }
        }
    )
    .set_file_type("csv")
    .set_expected_catalog(
        {
            "streams": [
                {
                    "default_cursor_field": ["_ab_source_file_last_modified"],
                    "json_schema": {
                        "type": "object",
                        "properties": {
                            "col1": {
                                "type": ["null", "string"]
                            },
                            "col2": {
                                "type": ["null", "string"]
                            },
                            "_ab_source_file_last_modified": {
                                "type": "string"
                            },
                            "_ab_source_file_url": {
                                "type": "string"
                            },
                        },
                    },
                    "name": "stream1",
                    "source_defined_cursor": True,
                    "supported_sync_modes": ["full_refresh", "incremental"],
                }
            ]
        }
    )
    .set_expected_records(
        [
            {"data": {"col1": "2", "col2": 'val\n2', "_ab_source_file_last_modified": "2023-06-05T03:54:07.000000Z",
                      "_ab_source_file_url": "a.csv"}, "stream": "stream1"},
        ]
    )
).build()

csv_newline_in_values_not_quoted_scenario = (
    TestScenarioBuilder()
    .set_name("csv_newline_in_values_not_quoted")
    .set_config(
        {
            "streams": [
                {
                    "name": "stream1",
                    "file_type": "csv",
                    "globs": ["*"],
                    "validation_policy": "Emit Record",
                    "format": {
                        "filetype": "csv",
                    }
                }
            ],
            "start_date": "2023-06-04T03:54:07.000000Z"
        }
    )
    .set_files(
        {
            "a.csv": {
                "contents": [
                    '''col1,col2''',
                    '''2,val\n2''',
                ],
                "last_modified": "2023-06-05T03:54:07.000Z",
            }
        }
    )
    .set_file_type("csv")
    .set_expected_catalog(
        {
            "streams": [
                {
                    "default_cursor_field": ["_ab_source_file_last_modified"],
                    "json_schema": {
                        "type": "object",
                        "properties": {
                            "col1": {
                                "type": ["null", "string"]
                            },
                            "col2": {
                                "type": ["null", "string"]
                            },
                            "_ab_source_file_last_modified": {
                                "type": "string"
                            },
                            "_ab_source_file_url": {
                                "type": "string"
                            },
                        },
                    },
                    "name": "stream1",
                    "source_defined_cursor": True,
                    "supported_sync_modes": ["full_refresh", "incremental"],
                }
            ]
        }
    )
    .set_expected_records(
        [
            # Note that the value for col2 is truncated to "val" because the newline is not escaped
            {"data": {"col1": "2", "col2": 'val', "_ab_source_file_last_modified": "2023-06-05T03:54:07.000000Z",
                      "_ab_source_file_url": "a.csv"}, "stream": "stream1"},
        ]
    )
    .set_expected_logs({"read": [
        {
            "level": "ERROR",
            "message": "Error parsing record. This could be due to a mismatch between the config's file type and the actual file type, or because the file or record is not parseable. stream=stream1 file=a.csv line_no=2 n_skipped=0",
        }
    ]})
    .set_expected_discover_error(SchemaInferenceError, FileBasedSourceError.SCHEMA_INFERENCE_ERROR.value)
).build()

csv_escape_char_is_set_scenario = (
    TestScenarioBuilder()
    .set_name("csv_escape_char_is_set")
    .set_config(
        {
            "streams": [
                {
                    "name": "stream1",
                    "file_type": "csv",
                    "globs": ["*"],
                    "validation_policy": "Emit Record",
                    "format": {
                        "filetype": "csv",
                        "double_quotes": False,
                        "quote_char": '"',
                        "delimiter": ",",
                        "escape_char": "\\",
                        "quoting_behavior": "Quote All",
                    }
                }
            ],
            "start_date": "2023-06-04T03:54:07.000000Z"
        }
    )
    .set_files(
        {
            "a.csv": {
                "contents": [
                    '''col1,col2''',
                    '''val11,"val\\"2"''',
                ],
                "last_modified": "2023-06-05T03:54:07.000Z",
            }
        }
    )
    .set_file_type("csv")
    .set_expected_catalog(
        {
            "streams": [
                {
                    "default_cursor_field": ["_ab_source_file_last_modified"],
                    "json_schema": {
                        "type": "object",
                        "properties": {
                            "col1": {
                                "type": ["null", "string"]
                            },
                            "col2": {
                                "type": ["null", "string"]
                            },
                            "_ab_source_file_last_modified": {
                                "type": "string"
                            },
                            "_ab_source_file_url": {
                                "type": "string"
                            },
                        },
                    },
                    "name": "stream1",
                    "source_defined_cursor": True,
                    "supported_sync_modes": ["full_refresh", "incremental"],
                }
            ]
        }
    )
    .set_expected_records(
        [
            {"data": {"col1": 'val11', "col2": 'val"2', "_ab_source_file_last_modified": "2023-06-05T03:54:07.000000Z",
                      "_ab_source_file_url": "a.csv"}, "stream": "stream1"},
        ]
    )
).build()

csv_double_quote_is_set_scenario = (
    TestScenarioBuilder()
    .set_name("csv_doublequote_is_set")
    # This scenario tests that quotes are properly escaped when double_quotes is True
    .set_config(
        {
            "streams": [
                {
                    "name": "stream1",
                    "file_type": "csv",
                    "globs": ["*"],
                    "validation_policy": "Emit Record",
                    "format": {
                        "filetype": "csv",
                        "double_quotes": True,
                        "quote_char": '"',
                        "delimiter": ",",
                        "quoting_behavior": "Quote All",
                    }
                }
            ],
            "start_date": "2023-06-04T03:54:07.000000Z"
        }
    )
    .set_files(
        {
            "a.csv": {
                "contents": [
                    '''col1,col2''',
                    '''val11,"val""2"''',
                ],
                "last_modified": "2023-06-05T03:54:07.000Z",
            }
        }
    )
    .set_file_type("csv")
    .set_expected_catalog(
        {
            "streams": [
                {
                    "default_cursor_field": ["_ab_source_file_last_modified"],
                    "json_schema": {
                        "type": "object",
                        "properties": {
                            "col1": {
                                "type": ["null", "string"]
                            },
                            "col2": {
                                "type": ["null", "string"]
                            },
                            "_ab_source_file_last_modified": {
                                "type": "string"
                            },
                            "_ab_source_file_url": {
                                "type": "string"
                            },
                        },
                    },
                    "name": "stream1",
                    "source_defined_cursor": True,
                    "supported_sync_modes": ["full_refresh", "incremental"],
                }
            ]
        }
    )
    .set_expected_records(
        [
            {"data": {"col1": 'val11', "col2": 'val"2', "_ab_source_file_last_modified": "2023-06-05T03:54:07.000000Z",
                      "_ab_source_file_url": "a.csv"}, "stream": "stream1"},
        ]
    )
).build()

csv_custom_delimiter_with_escape_char_scenario = (
    TestScenarioBuilder()
    .set_name("csv_custom_delimiter_with_escape_char")
    # This scenario tests that a value can contain the delimiter if it is wrapped in the quote_char
    .set_config(
        {
            "streams": [
                {
                    "name": "stream1",
                    "file_type": "csv",
                    "globs": ["*"],
                    "validation_policy": "Emit Record",
                    "format": {
                        "filetype": "csv",
                        "double_quotes": True,
                        "quote_char": '@',
                        "delimiter": "|",
                        "escape_char": "+"
                    }
                }
            ],
            "start_date": "2023-06-04T03:54:07.000000Z"
        }
    )
    .set_files(
        {
            "a.csv": {
                "contents": [
                    '''col1|col2''',
                    '''val"1,1|val+|2''',
                ],
                "last_modified": "2023-06-05T03:54:07.000Z",
            }
        }
    )
    .set_file_type("csv")
    .set_expected_catalog(
        {
            "streams": [
                {
                    "default_cursor_field": ["_ab_source_file_last_modified"],
                    "json_schema": {
                        "type": "object",
                        "properties": {
                            "col1": {
                                "type": ["null", "string"]
                            },
                            "col2": {
                                "type": ["null", "string"]
                            },
                            "_ab_source_file_last_modified": {
                                "type": "string"
                            },
                            "_ab_source_file_url": {
                                "type": "string"
                            },
                        },
                    },
                    "name": "stream1",
                    "source_defined_cursor": True,
                    "supported_sync_modes": ["full_refresh", "incremental"],
                }
            ]
        }
    )
    .set_expected_records(
        [
            {"data": {"col1": 'val"1,1', "col2": 'val|2', "_ab_source_file_last_modified": "2023-06-05T03:54:07.000000Z",
                      "_ab_source_file_url": "a.csv"}, "stream": "stream1"},
        ]
    )
).build()

csv_custom_delimiter_in_double_quotes_scenario = (
    TestScenarioBuilder()
    .set_name("csv_custom_delimiter_in_double_quotes")
    # This scenario tests that a value can contain the delimiter if it is wrapped in the quote_char
    .set_config(
        {
            "streams": [
                {
                    "name": "stream1",
                    "file_type": "csv",
                    "globs": ["*"],
                    "validation_policy": "Emit Record",
                    "format": {
                        "filetype": "csv",
                        "double_quotes": True,
                        "quote_char": '@',
                        "delimiter": "|",
                    }
                }
            ],
            "start_date": "2023-06-04T03:54:07.000000Z"
        }
    )
    .set_files(
        {
            "a.csv": {
                "contents": [
                    '''col1|col2''',
                    '''val"1,1|@val|2@''',
                ],
                "last_modified": "2023-06-05T03:54:07.000Z",
            }
        }
    )
    .set_file_type("csv")
    .set_expected_catalog(
        {
            "streams": [
                {
                    "default_cursor_field": ["_ab_source_file_last_modified"],
                    "json_schema": {
                        "type": "object",
                        "properties": {
                            "col1": {
                                "type": ["null", "string"]
                            },
                            "col2": {
                                "type": ["null", "string"]
                            },
                            "_ab_source_file_last_modified": {
                                "type": "string"
                            },
                            "_ab_source_file_url": {
                                "type": "string"
                            },
                        },
                    },
                    "name": "stream1",
                    "source_defined_cursor": True,
                    "supported_sync_modes": ["full_refresh", "incremental"],
                }
            ]
        }
    )
    .set_expected_records(
        [
            {"data": {"col1": 'val"1,1', "col2": 'val|2', "_ab_source_file_last_modified": "2023-06-05T03:54:07.000000Z",
                      "_ab_source_file_url": "a.csv"}, "stream": "stream1"},
        ]
    )
).build()


csv_skip_before_header_scenario = (
    TestScenarioBuilder()
    .set_name("csv_skip_before_header")
    .set_config(
        {
            "streams": [
                {
                    "name": "stream1",
                    "file_type": "csv",
                    "globs": ["*"],
                    "validation_policy": "Emit Record",
                    "format": {
                        "filetype": "csv",
                        "skip_rows_before_header": 2
                    }
                }
            ],
            "start_date": "2023-06-04T03:54:07.000000Z"
        }
    )
    .set_files(
        {
            "a.csv": {
                "contents": [
                    ("skip_this", "skip_this"),
                    ("skip_this_too", "skip_this_too"),
                    ("col1", "col2"),
                    ("val11", "val12"),
                ],
                "last_modified": "2023-06-05T03:54:07.000Z",
            }
        }
    )
    .set_file_type("csv")
    .set_expected_catalog(
        {
            "streams": [
                {
                    "default_cursor_field": ["_ab_source_file_last_modified"],
                    "json_schema": {
                        "type": "object",
                        "properties": {
                            "col1": {
                                "type": ["null", "string"]
                            },
                            "col2": {
                                "type": ["null", "string"]
                            },
                            "_ab_source_file_last_modified": {
                                "type": "string"
                            },
                            "_ab_source_file_url": {
                                "type": "string"
                            },
                        },
                    },
                    "name": "stream1",
                    "source_defined_cursor": True,
                    "supported_sync_modes": ["full_refresh", "incremental"],
                }
            ]
        }
    )
    .set_expected_records(
        [
            {"data": {"col1": "val11", "col2": "val12", "_ab_source_file_last_modified": "2023-06-05T03:54:07.000000Z",
                      "_ab_source_file_url": "a.csv"}, "stream": "stream1"},
        ]
    )
).build()

csv_skip_after_header_scenario = (
    TestScenarioBuilder()
    .set_name("csv_skip_after_header")
    .set_config(
        {
            "streams": [
                {
                    "name": "stream1",
                    "file_type": "csv",
                    "globs": ["*"],
                    "validation_policy": "Emit Record",
                    "format": {
                        "filetype": "csv",
                        "skip_rows_after_header": 2
                    }
                }
            ],
            "start_date": "2023-06-04T03:54:07.000000Z"
        }
    )
    .set_files(
        {
            "a.csv": {
                "contents": [
                    ("col1", "col2"),
                    ("skip_this", "skip_this"),
                    ("skip_this_too", "skip_this_too"),
                    ("val11", "val12"),
                ],
                "last_modified": "2023-06-05T03:54:07.000Z",
            }
        }
    )
    .set_file_type("csv")
    .set_expected_catalog(
        {
            "streams": [
                {
                    "default_cursor_field": ["_ab_source_file_last_modified"],
                    "json_schema": {
                        "type": "object",
                        "properties": {
                            "col1": {
                                "type": ["null", "string"]
                            },
                            "col2": {
                                "type": ["null", "string"]
                            },
                            "_ab_source_file_last_modified": {
                                "type": "string"
                            },
                            "_ab_source_file_url": {
                                "type": "string"
                            },
                        },
                    },
                    "name": "stream1",
                    "source_defined_cursor": True,
                    "supported_sync_modes": ["full_refresh", "incremental"],
                }
            ]
        }
    )
    .set_expected_records(
        [
            {"data": {"col1": "val11", "col2": "val12", "_ab_source_file_last_modified": "2023-06-05T03:54:07.000000Z",
                      "_ab_source_file_url": "a.csv"}, "stream": "stream1"},
        ]
    )
).build()


csv_skip_before_and_after_header_scenario = (
    TestScenarioBuilder()
    .set_name("csv_skip_before_after_header")
    .set_config(
        {
            "streams": [
                {
                    "name": "stream1",
                    "file_type": "csv",
                    "globs": ["*"],
                    "validation_policy": "Emit Record",
                    "format": {
                        "filetype": "csv",
                        "skip_rows_before_header": 1,
                        "skip_rows_after_header": 1,
                    }
                }
            ],
            "start_date": "2023-06-04T03:54:07.000000Z"
        }
    )
    .set_files(
        {
            "a.csv": {
                "contents": [
                    ("skip_this", "skip_this"),
                    ("col1", "col2"),
                    ("skip_this_too", "skip_this_too"),
                    ("val11", "val12"),
                ],
                "last_modified": "2023-06-05T03:54:07.000Z",
            }
        }
    )
    .set_file_type("csv")
    .set_expected_catalog(
        {
            "streams": [
                {
                    "default_cursor_field": ["_ab_source_file_last_modified"],
                    "json_schema": {
                        "type": "object",
                        "properties": {
                            "col1": {
                                "type": ["null", "string"]
                            },
                            "col2": {
                                "type": ["null", "string"]
                            },
                            "_ab_source_file_last_modified": {
                                "type": "string"
                            },
                            "_ab_source_file_url": {
                                "type": "string"
                            },
                        },
                    },
                    "name": "stream1",
                    "source_defined_cursor": True,
                    "supported_sync_modes": ["full_refresh", "incremental"],
                }
            ]
        }
    )
    .set_expected_records(
        [
            {"data": {"col1": "val11", "col2": "val12", "_ab_source_file_last_modified": "2023-06-05T03:54:07.000000Z",
                      "_ab_source_file_url": "a.csv"}, "stream": "stream1"},
        ]
    )
).build()

csv_autogenerate_column_names_scenario = (
    TestScenarioBuilder()
    .set_name("csv_autogenerate_column_names")
    .set_config(
        {
            "streams": [
                {
                    "name": "stream1",
                    "file_type": "csv",
                    "globs": ["*"],
                    "validation_policy": "Emit Record",
                    "format": {
                        "filetype": "csv",
                        "autogenerate_column_names": True,
                    }
                }
            ],
            "start_date": "2023-06-04T03:54:07.000000Z"
        }
    )
    .set_files(
        {
            "a.csv": {
                "contents": [
                    ("val11", "val12"),
                ],
                "last_modified": "2023-06-05T03:54:07.000Z",
            }
        }
    )
    .set_file_type("csv")
    .set_expected_catalog(
        {
            "streams": [
                {
                    "default_cursor_field": ["_ab_source_file_last_modified"],
                    "json_schema": {
                        "type": "object",
                        "properties": {
                            "f0": {
                                "type": ["null", "string"]
                            },
                            "f1": {
                                "type": ["null", "string"]
                            },
                            "_ab_source_file_last_modified": {
                                "type": "string"
                            },
                            "_ab_source_file_url": {
                                "type": "string"
                            },
                        },
                    },
                    "name": "stream1",
                    "source_defined_cursor": True,
                    "supported_sync_modes": ["full_refresh", "incremental"],
                }
            ]
        }
    )
    .set_expected_records(
        [
            {"data": {"f0": "val11", "f1": "val12", "_ab_source_file_last_modified": "2023-06-05T03:54:07.000000Z",
                      "_ab_source_file_url": "a.csv"}, "stream": "stream1"},
        ]
    )
).build()

csv_custom_bool_values_scenario = (
    TestScenarioBuilder()
    .set_name("csv_custom_bool_values")
    .set_config(
        {
            "streams": [
                {
                    "name": "stream1",
                    "file_type": "csv",
                    "globs": ["*"],
                    "validation_policy": "Emit Record",
                    "input_schema": '{"col1": "boolean", "col2": "boolean"}',
                    "format": {
                        "filetype": "csv",
                        "true_values": ["this_is_true"],
                        "false_values": ["this_is_false"],
                    }
                }
            ],
            "start_date": "2023-06-04T03:54:07.000000Z"
        }
    )
    .set_files(
        {
            "a.csv": {
                "contents": [
                    ("col1", "col2"),
                    ("this_is_true", "this_is_false"),
                ],
                "last_modified": "2023-06-05T03:54:07.000Z",
            }
        }
    )
    .set_file_type("csv")
    .set_expected_catalog(
        {
            "streams": [
                {
                    "default_cursor_field": ["_ab_source_file_last_modified"],
                    "json_schema": {
                        "type": "object",
                        "properties": {
                            "col1": {
                                "type": "boolean"
                            },
                            "col2": {
                                "type": "boolean"
                            },
                            "_ab_source_file_last_modified": {
                                "type": "string"
                            },
                            "_ab_source_file_url": {
                                "type": "string"
                            },
                        },
                    },
                    "name": "stream1",
                    "source_defined_cursor": True,
                    "supported_sync_modes": ["full_refresh", "incremental"],
                }
            ]
        }
    )
    .set_expected_records(
        [
            {"data": {"col1": True, "col2": False, "_ab_source_file_last_modified": "2023-06-05T03:54:07.000000Z",
                      "_ab_source_file_url": "a.csv"}, "stream": "stream1"},
        ]
    )
).build()

csv_custom_null_values_scenario = (
    TestScenarioBuilder()
    .set_name("csv_custom_null_values")
    .set_config(
        {
            "streams": [
                {
                    "name": "stream1",
                    "file_type": "csv",
                    "globs": ["*"],
                    "validation_policy": "Emit Record",
                    "input_schema": '{"col1": "boolean", "col2": "string"}',
                    "format": {
                        "filetype": "csv",
                        "null_values": ["null"],
                    }
                }
            ],
            "start_date": "2023-06-04T03:54:07.000000Z"
        }
    )
    .set_files(
        {
            "a.csv": {
                "contents": [
                    ("col1", "col2"),
                    ("null", "na"),
                ],
                "last_modified": "2023-06-05T03:54:07.000Z",
            }
        }
    )
    .set_file_type("csv")
    .set_expected_catalog(
        {
            "streams": [
                {
                    "default_cursor_field": ["_ab_source_file_last_modified"],
                    "json_schema": {
                        "type": "object",
                        "properties": {
                            "col1": {
                                "type": "boolean"
                            },
                            "col2": {
                                "type": "string"
                            },
                            "_ab_source_file_last_modified": {
                                "type": "string"
                            },
                            "_ab_source_file_url": {
                                "type": "string"
                            },
                        },
                    },
                    "name": "stream1",
                    "source_defined_cursor": True,
                    "supported_sync_modes": ["full_refresh", "incremental"],
                }
            ]
        }
    )
    .set_expected_records(
        [
            {"data": {"col1": None, "col2": "na", "_ab_source_file_last_modified": "2023-06-05T03:54:07.000000Z",
                      "_ab_source_file_url": "a.csv"}, "stream": "stream1"},
        ]
    )
).build()


earlier_csv_scenario = (
    TestScenarioBuilder()
    .set_name("earlier_csv_stream")
    .set_config(
        {
            "streams": [
                {
                    "name": "stream1",
                    "file_type": "csv",
                    "globs": ["*"],
                    "validation_policy": "Emit Record",
                }
            ],
            "start_date": "2023-06-10T03:54:07.000000Z",
        }
    )
    .set_files(
        {
            "a.csv": {
                "contents": [
                    ("col1", "col2"),
                    ("val11", "val12"),
                    ("val21", "val22"),
                ],
                "last_modified": "2023-06-05T03:54:07.000000Z",
            }
        }
    )
    .set_file_type("csv")
    .set_expected_check_status("FAILED")
    .set_expected_catalog(
        {
            "streams": [
                {
                    "default_cursor_field": ["_ab_source_file_last_modified"],
                    "json_schema": {
                        "type": "object",
                        "properties": {
                            "col1": {"type": "string"},
                            "col2": {"type": "string"},
                            "_ab_source_file_last_modified": {"type": "string"},
                            "_ab_source_file_url": {"type": "string"},
                        },
                    },
                    "name": "stream1",
                    "source_defined_cursor": True,
                    "supported_sync_modes": ["full_refresh", "incremental"],
                }
            ]
        }
    )
    .set_expected_records([])
    .set_expected_discover_error(SchemaInferenceError, FileBasedSourceError.SCHEMA_INFERENCE_ERROR.value)
).build()<|MERGE_RESOLUTION|>--- conflicted
+++ resolved
@@ -145,8 +145,6 @@
                                                     ],
                                                     "type": "string"
                                                 },
-<<<<<<< HEAD
-=======
                                                 "inference_type": {
                                                     "default": "None",
                                                     "description": "How to infer the types of the columns. If none, inference default to strings.",
@@ -157,7 +155,6 @@
                                                         "Primitive and Complex Types",
                                                     ]
                                                 },
->>>>>>> 82db6c3f
                                                 "delimiter": {
                                                     "title": "Delimiter",
                                                     "description": "The character delimiting individual cells in the CSV data. This may only be a 1-character string. For tab-delimited data enter '\\t'.",
@@ -266,16 +263,6 @@
                                                     },
                                                     "uniqueItems": True
                                                 },
-                                                "inference_type": {
-                                                    "title": "Inference Type",
-                                                    "description": "How to infer the types of the columns.",
-                                                    "default": "None",
-                                                    "enum": [
-                                                        "None",
-                                                        "Primitive Types Only",
-                                                        "Primitive and Complex Types"
-                                                    ]
-                                                }
                                             }
                                         },
                                         {
