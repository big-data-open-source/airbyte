--- conflicted
+++ resolved
@@ -8,10 +8,7 @@
 from typing import Any, Dict, List, Mapping, Optional, Tuple
 
 from airbyte_cdk.sources import AbstractSource
-<<<<<<< HEAD
-=======
 from airbyte_cdk.sources.file_based.default_file_based_availability_strategy import DefaultFileBasedAvailabilityStrategy
->>>>>>> b8f0200b
 from airbyte_cdk.sources.file_based.discovery_policy import AbstractDiscoveryPolicy, DefaultDiscoveryPolicy
 from airbyte_cdk.sources.file_based.exceptions import ConfigValidationError
 from airbyte_cdk.sources.file_based.file_based_stream_reader import AbstractFileBasedStreamReader
@@ -36,11 +33,7 @@
         parsers: Dict[str, FileTypeParser] = None,
     ):
         self.stream_reader = stream_reader
-<<<<<<< HEAD
-        self.availability_strategy = availability_strategy #or DefaultFileBasedAvailabilityStrategy(stream_reader)
-=======
         self.availability_strategy = availability_strategy or DefaultFileBasedAvailabilityStrategy(stream_reader)
->>>>>>> b8f0200b
         self.parsers = parsers or default_parsers
         self.discovery_policy = discovery_policy
 
