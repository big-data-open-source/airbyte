<<<<<<< HEAD
VERSION=0.50.52
=======
VERSION=0.50.54
>>>>>>> d32d8953

# NOTE: some of these values are overwritten in CI!
# NOTE: if you want to override this for your local machine, set overrides in ~/.gradle/gradle.properties

org.gradle.parallel=true

org.gradle.jvmargs=-Xmx8g -Xss4m
org.gradle.caching=true

# Note, this might have issues on the normal Github runner.
org.gradle.vfs.watch=true

# Tune # of cores Gradle uses.
# org.gradle.workers.max=3<|MERGE_RESOLUTION|>--- conflicted
+++ resolved
@@ -1,8 +1,4 @@
-<<<<<<< HEAD
-VERSION=0.50.52
-=======
 VERSION=0.50.54
->>>>>>> d32d8953
 
 # NOTE: some of these values are overwritten in CI!
 # NOTE: if you want to override this for your local machine, set overrides in ~/.gradle/gradle.properties
