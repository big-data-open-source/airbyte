# Zendesk Support

This page guides you through setting up the Zendesk Support source connector.

## Prerequisites

- Locate your Zendesk subdomain found in your account URL. For example, if your account URL is `https://{MY_SUBDOMAIN}.zendesk.com/`, then `MY_SUBDOMAIN` is your subdomain.
- (For Airbyte Open Source) Find the email address associated with your Zendesk account. Also, generate an [API token](https://support.zendesk.com/hc/en-us/articles/4408889192858-Generating-a-new-API-token) for the account.

## Set up the Zendesk Support source connector

1. Log into your [Airbyte Cloud](https://cloud.airbyte.com/workspaces) or Airbyte Open Source account.
2. Click **Sources** and then click **+ New source**.
3. On the Set up the source page, select **Zendesk Support** from the Source type dropdown.
4. Enter a name for your source.
5. For **Subdomain**, enter your [Zendesk subdomain](#prerequisites).
6. For **Start date**, enter the date in `YYYY-MM-DDTHH:mm:ssZ` format. The data added on and after this date will be replicated. If this field is blank, Airbyte will replicate all data.
7. You can use OAuth or an API key to authenticate your Zendesk Support account. We recommend using OAuth for Airbyte Cloud and an API key for Airbyte Open Source.
   - To authenticate using OAuth for Airbyte Cloud, click **Authenticate your Zendesk Support account** to sign in with Zendesk Support and authorize your account.
   - To authenticate using an API key for Airbyte Open Source, select **API key** from the Authentication dropdown and enter your [API key](#prerequisites). Enter the **Email** associated with your Zendesk Support account.
8. Click **Set up source**.

## Supported sync modes

The Zendesk Support source connector supports the following [sync modes](https://docs.airbyte.com/cloud/core-concepts#connection-sync-modes):

- Full Refresh | Overwrite
- Full Refresh | Append
- Incremental Sync | Append
- Incremental Sync | Deduped History

## Supported streams

:::note
There are two types of incremental sync:

1. Incremental (standard server-side, where API returns only the data updated or generated since the last sync)
2. Client-Side Incremental (API returns all available data and connector filters out only new records)
   :::

The Zendesk Support source connector supports the following streams:

<<<<<<< HEAD
* [Brands](https://developer.zendesk.com/api-reference/ticketing/account-configuration/brands/#list-brands)
* [Custom Roles](https://developer.zendesk.com/api-reference/ticketing/account-configuration/custom_roles/#list-custom-roles)
* [Groups](https://developer.zendesk.com/rest_api/docs/support/groups) \(Incremental\)
* [Group Memberships](https://developer.zendesk.com/rest_api/docs/support/group_memberships) \(Incremental\)
* [Macros](https://developer.zendesk.com/rest_api/docs/support/macros) \(Incremental\)
* [Organizations](https://developer.zendesk.com/rest_api/docs/support/organizations) \(Incremental\)
* [Organization Fields](https://developer.zendesk.com/api-reference/ticketing/organizations/organization_fields/#list-organization-fields) \(Incremental\)
* [Satisfaction Ratings](https://developer.zendesk.com/rest_api/docs/support/satisfaction_ratings) \(Incremental\)
* [Schedules](https://developer.zendesk.com/api-reference/ticketing/ticket-management/schedules/#list-schedules)
* [SLA Policies](https://developer.zendesk.com/rest_api/docs/support/sla_policies)
* [Tags](https://developer.zendesk.com/rest_api/docs/support/tags)
* [Tickets](https://developer.zendesk.com/api-reference/ticketing/ticket-management/incremental_exports/#incremental-ticket-export-time-based) \(Incremental\)
* [Ticket Audits](https://developer.zendesk.com/rest_api/docs/support/ticket_audits) \(Client-Side Incremental\)
* [Ticket Comments](https://developer.zendesk.com/api-reference/ticketing/ticket-management/incremental_exports/#incremental-ticket-event-export)  \(Incremental\)
* [Ticket Fields](https://developer.zendesk.com/rest_api/docs/support/ticket_fields) \(Incremental\)
* [Ticket Forms](https://developer.zendesk.com/rest_api/docs/support/ticket_forms) \(Incremental\)
* [Ticket Metrics](https://developer.zendesk.com/rest_api/docs/support/ticket_metrics) \(Incremental\)
* [Ticket Metric Events](https://developer.zendesk.com/api-reference/ticketing/tickets/ticket_metric_events/) \(Incremental\)
* [Users](https://developer.zendesk.com/api-reference/ticketing/ticket-management/incremental_exports/#incremental-user-export) \(Incremental\)
=======
- [AuditLogs](https://developer.zendesk.com/api-reference/ticketing/account-configuration/audit_logs/#list-audit-logs)\(Incremental\) (Only available for enterprise accounts)
- [Brands](https://developer.zendesk.com/api-reference/ticketing/account-configuration/brands/#list-brands)
- [Custom Roles](https://developer.zendesk.com/api-reference/ticketing/account-configuration/custom_roles/#list-custom-roles)
- [Groups](https://developer.zendesk.com/rest_api/docs/support/groups) \(Incremental\)
- [Group Memberships](https://developer.zendesk.com/rest_api/docs/support/group_memberships) \(Incremental\)
- [Macros](https://developer.zendesk.com/rest_api/docs/support/macros) \(Incremental\)
- [Organizations](https://developer.zendesk.com/rest_api/docs/support/organizations) \(Incremental\)
- [Satisfaction Ratings](https://developer.zendesk.com/rest_api/docs/support/satisfaction_ratings) \(Incremental\)
- [Schedules](https://developer.zendesk.com/api-reference/ticketing/ticket-management/schedules/#list-schedules)
- [SLA Policies](https://developer.zendesk.com/rest_api/docs/support/sla_policies)
- [Tags](https://developer.zendesk.com/rest_api/docs/support/tags)
- [Tickets](https://developer.zendesk.com/api-reference/ticketing/ticket-management/incremental_exports/#incremental-ticket-export-time-based) \(Incremental\)
- [Ticket Audits](https://developer.zendesk.com/rest_api/docs/support/ticket_audits) \(Client-Side Incremental\)
- [Ticket Comments](https://developer.zendesk.com/api-reference/ticketing/ticket-management/incremental_exports/#incremental-ticket-event-export) \(Incremental\)
- [Ticket Fields](https://developer.zendesk.com/rest_api/docs/support/ticket_fields) \(Incremental\)
- [Ticket Forms](https://developer.zendesk.com/rest_api/docs/support/ticket_forms) \(Incremental\)
- [Ticket Metrics](https://developer.zendesk.com/rest_api/docs/support/ticket_metrics) \(Incremental\)
- [Ticket Metric Events](https://developer.zendesk.com/api-reference/ticketing/tickets/ticket_metric_events/) \(Incremental\)
- [Users](https://developer.zendesk.com/api-reference/ticketing/ticket-management/incremental_exports/#incremental-user-export) \(Incremental\)
>>>>>>> 75a7fc66

## Performance considerations

The connector is restricted by normal Zendesk [requests limitation](https://developer.zendesk.com/rest_api/docs/support/usage_limits).

The Zendesk connector ideally should not run into Zendesk API limitations under normal usage. [Create an issue](https://github.com/airbytehq/airbyte/issues) if you see any rate limit issues that are not automatically retried successfully.

## Changelog

| Version  | Date       | Pull Request                                             | Subject                                                                                                                                                                                                                            |
<<<<<<< HEAD
|:---------|:-----------|:---------------------------------------------------------|:-----------------------------------------------------------------------------------------------------------------------------------------------------------------------------------------------------------------------------------|
| `0.3.0`  | 2023-05-21 | [26327](https://github.com/airbytehq/airbyte/pull/26327) | Add new stream `Organization Fields`                                                                                                                                                                                               |
| `0.2.30` | 2023-05-23 | [26414](https://github.com/airbytehq/airbyte/pull/26414) | Added missing handlers when `empty json` or `JSONDecodeError` is received                                                         |
=======
| :------- | :--------- | :------------------------------------------------------- | :--------------------------------------------------------------------------------------------------------------------------------------------------------------------------------------------------------------------------------- |
| `0.3.1`  | 2023-06-02 | [26945](https://github.com/airbytehq/airbyte/pull/26945) | Make `Ticket Metrics` stream to use cursor pagination  |
| `0.3.0`  | 2023-05-23 | [26347](https://github.com/airbytehq/airbyte/pull/26347) | Add stream `Audit Logs` logs`                                                                                                                                                                                                      |
| `0.2.30` | 2023-05-23 | [26414](https://github.com/airbytehq/airbyte/pull/26414) | Added missing handlers when `empty json` or `JSONDecodeError` is received                                                                                                                                                          |
>>>>>>> 75a7fc66
| `0.2.29` | 2023-04-18 | [25214](https://github.com/airbytehq/airbyte/pull/25214) | Add missing fields to `Tickets` stream                                                                                                                                                                                             |
| `0.2.28` | 2023-03-21 | [24053](https://github.com/airbytehq/airbyte/pull/24053) | Fix stream `sla_policies` schema data type error (events.value)                                                                                                                                                                    |
| `0.2.27` | 2023-03-22 | [22817](https://github.com/airbytehq/airbyte/pull/22817) | Specified date formatting in specification                                                                                                                                                                                         |
| `0.2.26` | 2023-03-20 | [24252](https://github.com/airbytehq/airbyte/pull/24252) | Handle invalid `start_date` when checking connection                                                                                                                                                                               |
| `0.2.25` | 2023-02-28 | [22308](https://github.com/airbytehq/airbyte/pull/22308) | Add `AvailabilityStrategy` for all streams                                                                                                                                                                                         |
| `0.2.24` | 2023-02-17 | [23246](https://github.com/airbytehq/airbyte/pull/23246) | Handle `StartTimeTooRecent` error for Tickets stream                                                                                                                                                                               |
| `0.2.23` | 2023-02-15 | [23035](https://github.com/airbytehq/airbyte/pull/23035) | Handle 403 Error                                                                                                                                                                                                                   |
| `0.2.22` | 2023-02-14 | [22483](https://github.com/airbytehq/airbyte/pull/22483) | Fix test; handle 400 error                                                                                                                                                                                                         |
| `0.2.21` | 2023-01-27 | [22027](https://github.com/airbytehq/airbyte/pull/22027) | Set `AvailabilityStrategy` for streams explicitly to `None`                                                                                                                                                                        |
| `0.2.20` | 2022-12-28 | [20900](https://github.com/airbytehq/airbyte/pull/20900) | Remove synchronous time.sleep, add logging, reduce backoff time                                                                                                                                                                    |
| `0.2.19` | 2022-12-09 | [19967](https://github.com/airbytehq/airbyte/pull/19967) | Fix reading response for more than 100k records                                                                                                                                                                                    |
| `0.2.18` | 2022-11-29 | [19432](https://github.com/airbytehq/airbyte/pull/19432) | Revert changes from version 0.2.15, use a test read instead                                                                                                                                                                        |
| `0.2.17` | 2022-11-24 | [19792](https://github.com/airbytehq/airbyte/pull/19792) | Transform `ticket_comments.via` "-" to null                                                                                                                                                                                        |
| `0.2.16` | 2022-09-28 | [17326](https://github.com/airbytehq/airbyte/pull/17326) | Migrate to per-stream states.                                                                                                                                                                                                      |
| `0.2.15` | 2022-08-03 | [15233](https://github.com/airbytehq/airbyte/pull/15233) | Added `subscription plan` check on `streams discovery` step to remove streams that are not accessible for fetch due to subscription plan restrictions                                                                              |
| `0.2.14` | 2022-07-27 | [15036](https://github.com/airbytehq/airbyte/pull/15036) | Convert `ticket_audits.previous_value` values to string                                                                                                                                                                            |
| `0.2.13` | 2022-07-21 | [14829](https://github.com/airbytehq/airbyte/pull/14829) | Convert `tickets.custom_fields` values to string                                                                                                                                                                                   |
| `0.2.12` | 2022-06-30 | [14304](https://github.com/airbytehq/airbyte/pull/14304) | Fixed Pagination for Group Membership stream                                                                                                                                                                                       |
| `0.2.11` | 2022-06-24 | [14112](https://github.com/airbytehq/airbyte/pull/14112) | Fixed "Retry-After" non integer value                                                                                                                                                                                              |
| `0.2.10` | 2022-06-14 | [13757](https://github.com/airbytehq/airbyte/pull/13757) | Fixed the bug with `TicketMetrics` stream, HTTP Error 429, caused by lots of API requests                                                                                                                                          |
| `0.2.9`  | 2022-05-27 | [13261](https://github.com/airbytehq/airbyte/pull/13261) | Bugfix for the unhandled [ChunkedEncodingError](https://github.com/airbytehq/airbyte/issues/12591) and [ConnectionError](https://github.com/airbytehq/airbyte/issues/12155)                                                        |
| `0.2.8`  | 2022-05-20 | [13055](https://github.com/airbytehq/airbyte/pull/13055) | Fixed minor issue for stream `ticket_audits` schema                                                                                                                                                                                |
| `0.2.7`  | 2022-04-27 | [12335](https://github.com/airbytehq/airbyte/pull/12335) | Adding fixtures to mock time.sleep for connectors that explicitly sleep                                                                                                                                                            |
| `0.2.6`  | 2022-04-19 | [12122](https://github.com/airbytehq/airbyte/pull/12122) | Fixed the bug when only 100,000 Users are synced [11895](https://github.com/airbytehq/airbyte/issues/11895) and fixed bug when `start_date` is not used on user stream [12059](https://github.com/airbytehq/airbyte/issues/12059). |
| `0.2.5`  | 2022-04-05 | [11727](https://github.com/airbytehq/airbyte/pull/11727) | Fixed the bug when state was not parsed correctly                                                                                                                                                                                  |
| `0.2.4`  | 2022-04-04 | [11688](https://github.com/airbytehq/airbyte/pull/11688) | Small documentation corrections                                                                                                                                                                                                    |
| `0.2.3`  | 2022-03-23 | [11349](https://github.com/airbytehq/airbyte/pull/11349) | Fixed the bug when Tickets stream didn't return deleted records                                                                                                                                                                    |
| `0.2.2`  | 2022-03-17 | [11237](https://github.com/airbytehq/airbyte/pull/11237) | Fixed the bug when TicketComments stream didn't return all records                                                                                                                                                                 |
| `0.2.1`  | 2022-03-15 | [11162](https://github.com/airbytehq/airbyte/pull/11162) | Added support of OAuth2.0 authentication method                                                                                                                                                                                    |
| `0.2.0`  | 2022-03-01 | [9456](https://github.com/airbytehq/airbyte/pull/9456)   | Update source to use future requests                                                                                                                                                                                               |
| `0.1.12` | 2022-01-25 | [9785](https://github.com/airbytehq/airbyte/pull/9785)   | Add additional log messages                                                                                                                                                                                                        |
| `0.1.11` | 2021-12-21 | [8987](https://github.com/airbytehq/airbyte/pull/8987)   | Update connector fields title/description                                                                                                                                                                                          |
| `0.1.9`  | 2021-12-16 | [8616](https://github.com/airbytehq/airbyte/pull/8616)   | Adds Brands, CustomRoles and Schedules streams                                                                                                                                                                                     |
| `0.1.8`  | 2021-11-23 | [8050](https://github.com/airbytehq/airbyte/pull/8168)   | Adds TicketMetricEvents stream                                                                                                                                                                                                     |
| `0.1.7`  | 2021-11-23 | [8058](https://github.com/airbytehq/airbyte/pull/8058)   | Added support of AccessToken authentication                                                                                                                                                                                        |
| `0.1.6`  | 2021-11-18 | [8050](https://github.com/airbytehq/airbyte/pull/8050)   | Fix wrong types for schemas, add TypeTransformer                                                                                                                                                                                   |
| `0.1.5`  | 2021-10-26 | [7679](https://github.com/airbytehq/airbyte/pull/7679)   | Add ticket_id and ticket_comments                                                                                                                                                                                                  |
| `0.1.4`  | 2021-10-26 | [7377](https://github.com/airbytehq/airbyte/pull/7377)   | Fix initially_assigned_at type in ticket metrics                                                                                                                                                                                   |
| `0.1.3`  | 2021-10-17 | [7097](https://github.com/airbytehq/airbyte/pull/7097)   | Corrected the connector's specification                                                                                                                                                                                            |
| `0.1.2`  | 2021-10-16 | [6513](https://github.com/airbytehq/airbyte/pull/6513)   | Fixed TicketComments stream                                                                                                                                                                                                        |
| `0.1.1`  | 2021-09-02 | [5787](https://github.com/airbytehq/airbyte/pull/5787)   | Fixed incremental logic for the ticket_comments stream                                                                                                                                                                             |
| `0.1.0`  | 2021-07-21 | [4861](https://github.com/airbytehq/airbyte/pull/4861)   | Created CDK native zendesk connector                                                                                                                                                                                               |<|MERGE_RESOLUTION|>--- conflicted
+++ resolved
@@ -40,27 +40,6 @@
 
 The Zendesk Support source connector supports the following streams:
 
-<<<<<<< HEAD
-* [Brands](https://developer.zendesk.com/api-reference/ticketing/account-configuration/brands/#list-brands)
-* [Custom Roles](https://developer.zendesk.com/api-reference/ticketing/account-configuration/custom_roles/#list-custom-roles)
-* [Groups](https://developer.zendesk.com/rest_api/docs/support/groups) \(Incremental\)
-* [Group Memberships](https://developer.zendesk.com/rest_api/docs/support/group_memberships) \(Incremental\)
-* [Macros](https://developer.zendesk.com/rest_api/docs/support/macros) \(Incremental\)
-* [Organizations](https://developer.zendesk.com/rest_api/docs/support/organizations) \(Incremental\)
-* [Organization Fields](https://developer.zendesk.com/api-reference/ticketing/organizations/organization_fields/#list-organization-fields) \(Incremental\)
-* [Satisfaction Ratings](https://developer.zendesk.com/rest_api/docs/support/satisfaction_ratings) \(Incremental\)
-* [Schedules](https://developer.zendesk.com/api-reference/ticketing/ticket-management/schedules/#list-schedules)
-* [SLA Policies](https://developer.zendesk.com/rest_api/docs/support/sla_policies)
-* [Tags](https://developer.zendesk.com/rest_api/docs/support/tags)
-* [Tickets](https://developer.zendesk.com/api-reference/ticketing/ticket-management/incremental_exports/#incremental-ticket-export-time-based) \(Incremental\)
-* [Ticket Audits](https://developer.zendesk.com/rest_api/docs/support/ticket_audits) \(Client-Side Incremental\)
-* [Ticket Comments](https://developer.zendesk.com/api-reference/ticketing/ticket-management/incremental_exports/#incremental-ticket-event-export)  \(Incremental\)
-* [Ticket Fields](https://developer.zendesk.com/rest_api/docs/support/ticket_fields) \(Incremental\)
-* [Ticket Forms](https://developer.zendesk.com/rest_api/docs/support/ticket_forms) \(Incremental\)
-* [Ticket Metrics](https://developer.zendesk.com/rest_api/docs/support/ticket_metrics) \(Incremental\)
-* [Ticket Metric Events](https://developer.zendesk.com/api-reference/ticketing/tickets/ticket_metric_events/) \(Incremental\)
-* [Users](https://developer.zendesk.com/api-reference/ticketing/ticket-management/incremental_exports/#incremental-user-export) \(Incremental\)
-=======
 - [AuditLogs](https://developer.zendesk.com/api-reference/ticketing/account-configuration/audit_logs/#list-audit-logs)\(Incremental\) (Only available for enterprise accounts)
 - [Brands](https://developer.zendesk.com/api-reference/ticketing/account-configuration/brands/#list-brands)
 - [Custom Roles](https://developer.zendesk.com/api-reference/ticketing/account-configuration/custom_roles/#list-custom-roles)
@@ -68,6 +47,7 @@
 - [Group Memberships](https://developer.zendesk.com/rest_api/docs/support/group_memberships) \(Incremental\)
 - [Macros](https://developer.zendesk.com/rest_api/docs/support/macros) \(Incremental\)
 - [Organizations](https://developer.zendesk.com/rest_api/docs/support/organizations) \(Incremental\)
+- [Organization Fields](https://developer.zendesk.com/api-reference/ticketing/organizations/organization_fields/#list-organization-fields) \(Incremental\)
 - [Satisfaction Ratings](https://developer.zendesk.com/rest_api/docs/support/satisfaction_ratings) \(Incremental\)
 - [Schedules](https://developer.zendesk.com/api-reference/ticketing/ticket-management/schedules/#list-schedules)
 - [SLA Policies](https://developer.zendesk.com/rest_api/docs/support/sla_policies)
@@ -80,7 +60,6 @@
 - [Ticket Metrics](https://developer.zendesk.com/rest_api/docs/support/ticket_metrics) \(Incremental\)
 - [Ticket Metric Events](https://developer.zendesk.com/api-reference/ticketing/tickets/ticket_metric_events/) \(Incremental\)
 - [Users](https://developer.zendesk.com/api-reference/ticketing/ticket-management/incremental_exports/#incremental-user-export) \(Incremental\)
->>>>>>> 75a7fc66
 
 ## Performance considerations
 
@@ -91,16 +70,11 @@
 ## Changelog
 
 | Version  | Date       | Pull Request                                             | Subject                                                                                                                                                                                                                            |
-<<<<<<< HEAD
 |:---------|:-----------|:---------------------------------------------------------|:-----------------------------------------------------------------------------------------------------------------------------------------------------------------------------------------------------------------------------------|
-| `0.3.0`  | 2023-05-21 | [26327](https://github.com/airbytehq/airbyte/pull/26327) | Add new stream `Organization Fields`                                                                                                                                                                                               |
-| `0.2.30` | 2023-05-23 | [26414](https://github.com/airbytehq/airbyte/pull/26414) | Added missing handlers when `empty json` or `JSONDecodeError` is received                                                         |
-=======
-| :------- | :--------- | :------------------------------------------------------- | :--------------------------------------------------------------------------------------------------------------------------------------------------------------------------------------------------------------------------------- |
-| `0.3.1`  | 2023-06-02 | [26945](https://github.com/airbytehq/airbyte/pull/26945) | Make `Ticket Metrics` stream to use cursor pagination  |
+| `0.4.0`  | 2023-05-21 | [26327](https://github.com/airbytehq/airbyte/pull/26327) | Add new stream `Organization Fields`                                                                                                                                                                                               |
+| `0.3.1`  | 2023-06-02 | [26945](https://github.com/airbytehq/airbyte/pull/26945) | Make `Ticket Metrics` stream to use cursor pagination                                                                                                                                                                              |
 | `0.3.0`  | 2023-05-23 | [26347](https://github.com/airbytehq/airbyte/pull/26347) | Add stream `Audit Logs` logs`                                                                                                                                                                                                      |
 | `0.2.30` | 2023-05-23 | [26414](https://github.com/airbytehq/airbyte/pull/26414) | Added missing handlers when `empty json` or `JSONDecodeError` is received                                                                                                                                                          |
->>>>>>> 75a7fc66
 | `0.2.29` | 2023-04-18 | [25214](https://github.com/airbytehq/airbyte/pull/25214) | Add missing fields to `Tickets` stream                                                                                                                                                                                             |
 | `0.2.28` | 2023-03-21 | [24053](https://github.com/airbytehq/airbyte/pull/24053) | Fix stream `sla_policies` schema data type error (events.value)                                                                                                                                                                    |
 | `0.2.27` | 2023-03-22 | [22817](https://github.com/airbytehq/airbyte/pull/22817) | Specified date formatting in specification                                                                                                                                                                                         |
