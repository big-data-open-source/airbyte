# Postgres

Airbyte's certified Postgres connector offers the following features:
* Replicate data from tables, views and materilized views. Other data objects won't be replicated to the destination like indexes, permissions.
* Multiple methods of keeping your data fresh, including [Change Data Capture (CDC)](https://docs.airbyte.com/understanding-airbyte/cdc) and replication using the [xmin system column](#xmin). 
* All available [sync modes](https://docs.airbyte.com/cloud/core-concepts#connection-sync-modes), providing flexibility in how data is delivered to your destination.
* Reliable replication at any table size with [checkpointing](https://docs.airbyte.com/understanding-airbyte/airbyte-protocol/#state--checkpointing) and chunking of database reads.

The contents below include a 'Quick Start' guide, advanced setup steps, and reference information (data type mapping, and changelogs). See [here](https://docs.airbyte.com/integrations/sources/postgres/postgres-troubleshooting) to troubleshooting issues with the Postgres connector.

![Airbyte Postgres Connection](https://raw.githubusercontent.com/airbytehq/airbyte/c078e8ed6703020a584d9362efa5665fbe8db77f/docs/integrations/sources/postgres/assets/airbyte_postgres_source.png?raw=true)

## Quick Start

Here is an outline of the minimum required steps to configure a Postgres connector:
1. Create a dedicated read-only Postgres user with permissions for replicating data
2. Create a new Postgres source in the Airbyte UI using `xmin` system column
3. (Airbyte Cloud Only) Allow inbound traffic from Airbyte IPs

Once this is complete, you will be able to select Postgres as a source for replicating data.

#### Step 1: Create a dedicated read-only Postgres user

These steps create a dedicated read-only user for replicating data. Alternatively, you can use an existing Postgres user in your database.

The following commands will create a new user:

```roomsql
CREATE USER <user_name> PASSWORD 'your_password_here';
```

Now, provide this user with read-only access to relevant schemas and tables. Re-run this command for each schema you expect to replicate data from:

```roomsql
GRANT USAGE ON SCHEMA <schema_name> TO <user_name>;
GRANT SELECT ON ALL TABLES IN SCHEMA <schema_name> TO <user_name>;
ALTER DEFAULT PRIVILEGES IN SCHEMA <schema_name> GRANT SELECT ON TABLES TO <user_name>;
```

#### Step 2: Create a new Postgres source in Airbyte UI

From your [Airbyte Cloud](https://cloud.airbyte.com/workspaces) or Airbyte Open Source account, select `Sources` from the left navigation bar, search for `Postgres`, then create a new Postgres source.

![Create an Airbyte source](https://github.com/airbytehq/airbyte/blob/c078e8ed6703020a584d9362efa5665fbe8db77f/docs/integrations/sources/postgres/assets/airbyte_source_selection.png?raw=true)

To fill out the required information:
1. Enter the hostname, port number, and name for your Postgres database.
2. You may optionally opt to list each of the schemas you want to sync. These are case-sensitive, and multiple schemas may be entered. By default, `public` is the only selected schema.
3. Enter the username and password you created in [Step 1](#step-1-create-a-dedicated-read-only-postgres-user).
4. Select an SSL mode. You will most frequently choose `require` or `verify-ca`. Both of these always require encryption. `verify-ca` also requires certificates from your Postgres database. See here to learn about other SSL modes and SSH tunneling.
5. Select `Standard (xmin)` from available replication methods. This uses the [xmin system column](#xmin) to reliably replicate data from your database.
   1. If your database is particularly large (> 500 GB), you will benefit from [configuring your Postgres source using logical replication (CDC)](#cdc).

<!-- env:cloud -->
#### Step 3: (Airbyte Cloud Only) Allow inbound traffic from Airbyte IPs.

If you are on Airbyte Cloud, you will always need to modify your database configuration to allow inbound traffic from Airbyte IPs. You can find a list of all IPs that need to be allowlisted in
our [Airbyte Security docs](../../operating-airbyte/security#network-security-1).

Now, click `Set up source` in the Airbyte UI. Airbyte will now test connecting to your database. Once this succeeds, you've configured an Airbyte Postgres source!
<!-- /env:cloud -->

## Advanced Configuration

### Setup using CDC

Airbyte uses [logical replication](https://www.postgresql.org/docs/10/logical-replication.html) of the Postgres write-ahead log (WAL) to incrementally capture deletes using a replication plugin:
* See [here](https://docs.airbyte.com/understanding-airbyte/cdc) to learn more on how Airbyte implements CDC.
* See [here](https://docs.airbyte.com/integrations/sources/postgres/postgres-troubleshooting#cdc-requirements) to learn more about Postgres CDC requirements and limitations.

We recommend configuring your Postgres source with CDC when:
- You need a record of deletions.
- You have a very large database (500 GB or more).
- Your table has a primary key but doesn't have a reasonable cursor field for incremental syncing (`updated_at`).

These are the additional steps required (after following the [quick start](#quick-start)) to configure your Postgres source using CDC:
1. Provide additional `REPLICATION` permissions to read-only user
2. Enable logical replication on your Postgres database
3. Create a replication slot on your Postgres database
4. Create publication and replication identities for each Postgres table
5. Enable CDC replication in the Airbyte UI

#### Step 1: Prepopulate your Postgres source configuration

We recommend following the steps in the [quick start](#quick-start) section to confirm that Airbyte can connect to your Postgres database prior to configuring CDC settings.

For CDC, you must connect to primary/master databases. Pointing the connector configuration to replica database hosts for CDC will lead to failures.

#### Step 2: Provide additional permissions to read-only user

To configure CDC for the Postgres source connector, grant `REPLICATION` permissions to the user created in [step 1 of the quick start](#step-1-create-a-dedicated-read-only-postgres-user):
```
ALTER USER <user_name> REPLICATION;
```

#### Step 3: Enable logical replication on your Postgres database

To enable logical replication on bare metal, VMs (EC2/GCE/etc), or Docker, configure the following parameters in the <a href="https://www.postgresql.org/docs/current/config-setting.html">postgresql.conf file</a> for your Postgres database:

| Parameter             | Description                                                                    | Set value to                                                                                                                         |
|-----------------------|--------------------------------------------------------------------------------|--------------------------------------------------------------------------------------------------------------------------------------|
| wal_level             | Type of coding used within the Postgres write-ahead log                        | `logical `                                                                                                                           |
| max_wal_senders       | The maximum number of processes used for handling WAL changes                  | `min: 1`                                                                                                                             |
| max_replication_slots | The maximum number of replication slots that are allowed to stream WAL changes | `1` (if Airbyte is the only service reading subscribing to WAL changes. More than 1 if other services are also reading from the WAL) |

To enable logical replication on AWS Postgres RDS or Aurora:
* Go to the Configuration tab for your DB cluster.
* Find your cluster parameter group. Either edit the parameters for this group or create a copy of this parameter group to edit. If you create a copy, change your cluster's parameter group before restarting.
* Within the parameter group page, search for `rds.logical_replication`. Select this row and click Edit parameters. Set this value to 1.
* Wait for a maintenance window to automatically restart the instance or restart it manually.

To enable logical replication on Azure Database for Postgres, change the replication mode of your Postgres DB on Azure to `logical` using the replication menu of your PostgreSQL instance in the Azure Portal. Alternatively, use the Azure CLI to run the following command:

```
az postgres server configuration set --resource-group group --server-name server --name azure.replication_support --value logical
az postgres server restart --resource-group group --name server
```

#### Step 4: Create a replication slot on your Postgres database

Airbyte requires a replication slot configured only for its use. Only one source should be configured that uses this replication slot.

For this step, Airbyte requires use of the pgoutput plugin. To create a replication slot called `airbyte_slot` using pgoutput, run as the user with the newly granted `REPLICATION` role:

```
SELECT pg_create_logical_replication_slot('airbyte_slot', 'pgoutput');
```

The output of this command will include the name of the replication slot to fill into the Airbyte source setup page.

#### Step 5: Create publication and replication identities for each Postgres table

For each table you want to replicate with CDC, follow the steps below:

1. Add the replication identity (the method of distinguishing between rows) for each table you want to replicate:

```
ALTER TABLE tbl1 REPLICA IDENTITY DEFAULT;
```

In rare cases, if your tables use data types that support [TOAST](https://www.postgresql.org/docs/current/storage-toast.html) or have very large field values, consider instead using replica identity type full: `
ALTER TABLE tbl1 REPLICA IDENTITY FULL;`.

2. Create the Postgres publication. You should include all tables you want to replicate as part of the publication:

```
CREATE PUBLICATION airbyte_publication FOR TABLE <tbl1, tbl2, tbl3>;`
```

The publication name is customizable. Refer to the [Postgres docs](https://www.postgresql.org/docs/10/sql-alterpublication.html) if you need to add or remove tables from your publication in the future.

:::note
The Airbyte UI currently allows selecting any tables for CDC. If a table is selected that is not part of the publication, it will not be replicated even though it is selected. If a table is part of the publication but does not have a replication identity, that replication identity will be created automatically on the first run if the Airbyte user has the necessary permissions.
:::

#### Step 6: Enable CDC replication in Airbyte UI

In your Postgres source, change the replication mode to `Logical Replication (CDC)`, and enter the replication slot and publication you just created.

## Postgres Replication Methods

The Postgres source currently offers 3 methods of replicating updates to your destination: CDC, xmin and standard (with a user defined cursor). Both CDC and xmin are the **most reliable methods** of updating your data.

#### CDC

Airbyte uses [logical replication](https://www.postgresql.org/docs/10/logical-replication.html) of the Postgres write-ahead log (WAL) to incrementally capture deletes using a replication plugin. To learn more how Airbyte implements CDC, refer to [Change Data Capture (CDC)](https://docs.airbyte.com/understanding-airbyte/cdc/). We recommend configuring your Postgres source with CDC when:
- You need a record of deletions.
- You have a very large database (500 GB or more).
- Your table has a primary key but doesn't have a reasonable cursor field for incremental syncing (`updated_at`).

If your goal is to maintain a snapshot of your table in the destination but the limitations prevent you from using CDC, consider using the xmin replication method.

#### Xmin

Xmin replication is the new cursor-less replication method for Postgres. Cursorless syncs enable syncing new or updated rows without explicitly choosing a cursor field. The xmin system column which (available in all Postgres databases) is used to track inserts and updates to your source data.

This is a good solution if:
- There is not a well-defined cursor candidate to use for Standard incremental mode.
- You want to replace a previously configured full-refresh sync.
- You are replicating Postgres tables less than 500GB.
- You are not replicating non-materialized views. Non-materialized views are not supported by xmin replication. 

## Connecting with SSL or SSH Tunneling

### SSL Modes

Airbyte Cloud uses SSL by default. You are not permitted to `disable` SSL while using Airbyte Cloud. 

Here is a breakdown of available SSL connection modes:
- `disable` to disable encrypted communication between Airbyte and the source
- `allow` to enable encrypted communication only when required by the source
- `prefer` to allow unencrypted communication only when the source doesn't support encryption
- `require` to always require encryption. Note: The connection will fail if the source doesn't support encryption.
- `verify-ca` to always require encryption and verify that the source has a valid SSL certificate
- `verify-full` to always require encryption and verify the identity of the source

### SSH Tunneling

If you are using SSH tunneling, as Airbyte Cloud requires encrypted communication, select `SSH Key Authentication` or `Password Authentication` if you selected `disable`, `allow`, or `prefer` as the SSL Mode; otherwise, the connection will fail.

For SSH Tunnel Method, select:
- `No Tunnel` for a direct connection to the database
- `SSH Key Authentication` to use an RSA Private as your secret for establishing the SSH tunnel
- `Password Authentication` to use a password as your secret for establishing the SSH tunnel

#### Connect via SSH Tunnel

You can connect to a Postgres instance via an SSH tunnel.

When using an SSH tunnel, you are configuring Airbyte to connect to an intermediate server (also called a bastion or a jump server) that has direct access to the database. Airbyte connects to the bastion and then asks the bastion to connect directly to the server.

To connect to a Postgres instance via an SSH tunnel:

1. While [setting up](#step-2-create-a-new-postgres-source-in-airbyte-ui) the Postgres source connector, from the SSH tunnel dropdown, select:
    - SSH Key Authentication to use a private as your secret for establishing the SSH tunnel
    - Password Authentication to use a password as your secret for establishing the SSH Tunnel
2. For **SSH Tunnel Jump Server Host**, enter the hostname or IP address for the intermediate (bastion) server that Airbyte will connect to.
3. For **SSH Connection Port**, enter the port on the bastion server. The default port for SSH connections is 22.
4. For **SSH Login Username**, enter the username to use when connecting to the bastion server. **Note:** This is the operating system username and not the Postgres username.
5. For authentication:
    - If you selected **SSH Key Authentication**, set the **SSH Private Key** to the [private Key](#generating-a-private-key-for-ssh-tunneling) that you are using to create the SSH connection.
    - If you selected **Password Authentication**, enter the password for the operating system user to connect to the bastion server. **Note:** This is the operating system password and not the Postgres password.

#### Generating a private key for SSH Tunneling

The connector supports any SSH compatible key format such as RSA or Ed25519. To generate an RSA key, for example, run:

```
ssh-keygen -t rsa -m PEM -f myuser_rsa
```

The command produces the private key in PEM format and the public key remains in the standard format used by the `authorized_keys` file on your bastion server. Add the public key to your bastion host to the user you want to use with Airbyte. The private key is provided via copy-and-paste to the Airbyte connector configuration screen to allow it to log into the bastion server.

## Limitations & Troubleshooting

To see connector limitations, or troubleshoot your Postgres connector, see more [in our Postgres troubleshooting guide](https://docs.airbyte.com/integrations/sources/postgres/postgres-troubleshooting).

## Data type mapping

According to Postgres [documentation](https://www.postgresql.org/docs/14/datatype.html), Postgres data types are mapped to the following data types when synchronizing data. You can check the test values examples [here](https://github.com/airbytehq/airbyte/blob/master/airbyte-integrations/connectors/source-postgres/src/test-integration/java/io/airbyte/integrations/io/airbyte/integration_tests/sources/PostgresSourceDatatypeTest.java). If you can't find the data type you are looking for or have any problems feel free to add a new test!

| Postgres Type                         | Resulting Type | Notes                                                                                                                                                |
|---------------------------------------|----------------|------------------------------------------------------------------------------------------------------------------------------------------------------|
| `bigint`                              | number         |                                                                                                                                                      |
| `bigserial`, `serial8`                | number         |                                                                                                                                                      |
| `bit`                                 | string         | Fixed-length bit string (e.g. "0100").                                                                                                               |
| `bit varying`, `varbit`               | string         | Variable-length bit string (e.g. "0100").                                                                                                            |
| `boolean`, `bool`                     | boolean        |                                                                                                                                                      |
| `box`                                 | string         |                                                                                                                                                      |
| `bytea`                               | string         | Variable length binary string with hex output format prefixed with "\x" (e.g. "\x6b707a").                                                           |
| `character`, `char`                   | string         |                                                                                                                                                      |
| `character varying`, `varchar`        | string         |                                                                                                                                                      |
| `cidr`                                | string         |                                                                                                                                                      |
| `circle`                              | string         |                                                                                                                                                      |
| `date`                                | string         | Parsed as ISO8601 date time at midnight. CDC mode doesn't support era indicators. Issue: [#14590](https://github.com/airbytehq/airbyte/issues/14590) |
| `double precision`, `float`, `float8` | number         | `Infinity`, `-Infinity`, and `NaN` are not supported and converted to `null`. Issue: [#8902](https://github.com/airbytehq/airbyte/issues/8902).      |
| `hstore`                              | string         |                                                                                                                                                      |
| `inet`                                | string         |                                                                                                                                                      |
| `integer`, `int`, `int4`              | number         |                                                                                                                                                      |
| `interval`                            | string         |                                                                                                                                                      |
| `json`                                | string         |                                                                                                                                                      |
| `jsonb`                               | string         |                                                                                                                                                      |
| `line`                                | string         |                                                                                                                                                      |
| `lseg`                                | string         |                                                                                                                                                      |
| `macaddr`                             | string         |                                                                                                                                                      |
| `macaddr8`                            | string         |                                                                                                                                                      |
| `money`                               | number         |                                                                                                                                                      |
| `numeric`, `decimal`                  | number         | `Infinity`, `-Infinity`, and `NaN` are not supported and converted to `null`. Issue: [#8902](https://github.com/airbytehq/airbyte/issues/8902).      |
| `path`                                | string         |                                                                                                                                                      |
| `pg_lsn`                              | string         |                                                                                                                                                      |
| `point`                               | string         |                                                                                                                                                      |
| `polygon`                             | string         |                                                                                                                                                      |
| `real`, `float4`                      | number         |                                                                                                                                                      |
| `smallint`, `int2`                    | number         |                                                                                                                                                      |
| `smallserial`, `serial2`              | number         |                                                                                                                                                      |
| `serial`, `serial4`                   | number         |                                                                                                                                                      |
| `text`                                | string         |                                                                                                                                                      |
| `time`                                | string         | Parsed as a time string without a time-zone in the ISO-8601 calendar system.                                                                         |
| `timetz`                              | string         | Parsed as a time string with time-zone in the ISO-8601 calendar system.                                                                              |
| `timestamp`                           | string         | Parsed as a date-time string without a time-zone in the ISO-8601 calendar system.                                                                    |
| `timestamptz`                         | string         | Parsed as a date-time string with time-zone in the ISO-8601 calendar system.                                                                         |
| `tsquery`                             | string         |                                                                                                                                                      |
| `tsvector`                            | string         |                                                                                                                                                      |
| `uuid`                                | string         |                                                                                                                                                      |
| `xml`                                 | string         |                                                                                                                                                      |
| `enum`                                | string         |                                                                                                                                                      |
| `tsrange`                             | string         |                                                                                                                                                      |
| `array`                               | array          | E.g. "[\"10001\",\"10002\",\"10003\",\"10004\"]".                                                                                                    |
| composite type                        | string         |                                                                                                                                                      |

## Changelog

| Version | Date       | Pull Request                                             | Subject                                                                                                                                                                    |
|---------|------------|----------------------------------------------------------|----------------------------------------------------------------------------------------------------------------------------------------------------------------------------|
<<<<<<< HEAD
=======
| 3.3.9 | 2024-02-13 | [35224](https://github.com/airbytehq/airbyte/pull/35224) | Adopt CDK 0.20.4 |
>>>>>>> edcd5ed8
| 3.3.8 | 2024-02-08 | [34751](https://github.com/airbytehq/airbyte/pull/34751) | Adopt CDK 0.19.0 |
| 3.3.7   | 2024-02-08 | [34781](https://github.com/airbytehq/airbyte/pull/34781) | Add a setting in the setup page to advance the LSN.                                                                                                                        |
| 3.3.6   | 2024-02-07 | [34892](https://github.com/airbytehq/airbyte/pull/34892) | Adopt CDK v0.16.6                                                                                                                                                          |
| 3.3.5   | 2024-02-07 | [34948](https://github.com/airbytehq/airbyte/pull/34948) | Adopt CDK v0.16.5                                                                                                                                                          |
| 3.3.4   | 2024-01-31 | [34723](https://github.com/airbytehq/airbyte/pull/34723) | Adopt CDK v0.16.3                                                                                                                                                          |
| 3.3.3   | 2024-01-26 | [34573](https://github.com/airbytehq/airbyte/pull/34573) | Adopt CDK v0.16.0                                                                                                                                                          |
| 3.3.2   | 2024-01-24 | [34465](https://github.com/airbytehq/airbyte/pull/34465) | Check xmin only if user selects xmin sync mode.                                                                                                                            |
| 3.3.1   | 2024-01-10 | [34119](https://github.com/airbytehq/airbyte/pull/34119) | Adopt java CDK version 0.11.5.                                                                                                                                             |
| 3.3.0   | 2023-12-19 | [33437](https://github.com/airbytehq/airbyte/pull/33437) | Remove LEGACY state flag                                                                                                                                                   |
| 3.2.27  | 2023-12-18 | [33605](https://github.com/airbytehq/airbyte/pull/33605) | Advance Postgres LSN for PG 14 & below.                                                                                                                                    |
| 3.2.26  | 2023-12-11 | [33027](https://github.com/airbytehq/airbyte/pull/32961) | Support for better debugging tools.                                                                                                                                        |
| 3.2.25  | 2023-11-29 | [32961](https://github.com/airbytehq/airbyte/pull/32961) | Bump debezium wait time default to 20 min.                                                                                                                                 |
| 3.2.24  | 2023-11-28 | [32686](https://github.com/airbytehq/airbyte/pull/32686) | Better logging to understand dbz closing reason attribution.                                                                                                               |
| 3.2.23  | 2023-11-28 | [32891](https://github.com/airbytehq/airbyte/pull/32891) | Fix CDK dependency in build.                                                                                                                                               |
| 3.2.22  | 2023-11-22 | [32656](https://github.com/airbytehq/airbyte/pull/32656) | Adopt java CDK version 0.5.0.                                                                                                                                              |
| 3.2.21  | 2023-11-07 | [31856](https://github.com/airbytehq/airbyte/pull/31856) | handle date/timestamp infinity values properly                                                                                                                             |
| 3.2.20  | 2023-11-06 | [32193](https://github.com/airbytehq/airbyte/pull/32193) | Adopt java CDK version 0.4.1.                                                                                                                                              |
| 3.2.19  | 2023-11-03 | [32050](https://github.com/airbytehq/airbyte/pull/32050) | Adopt java CDK version 0.4.0.                                                                                                                                              |
| 3.2.18  | 2023-11-01 | [29038](https://github.com/airbytehq/airbyte/pull/29038) | Fix typo (s/Airbtye/Airbyte/)                                                                                                                                              |
| 3.2.17  | 2023-11-01 | [32068](https://github.com/airbytehq/airbyte/pull/32068) | Bump Debezium 2.2.0Final -> 2.4.0Final                                                                                                                                     |
| 3.2.16  | 2023-10-31 | [31976](https://github.com/airbytehq/airbyte/pull/31976) | Speed up tests involving Debezium                                                                                                                                          |
| 3.2.15  | 2023-10-30 | [31960](https://github.com/airbytehq/airbyte/pull/31960) | Adopt java CDK version 0.2.0.                                                                                                                                              |
| 3.2.14  | 2023-10-24 | [31792](https://github.com/airbytehq/airbyte/pull/31792) | Fix error message link on issue with standby                                                                                                                               |
| 3.2.14  | 2023-10-24 | [31792](https://github.com/airbytehq/airbyte/pull/31792) | fail sync when debezeum fails to shutdown cleanly                                                                                                                          |
| 3.2.13  | 2023-10-16 | [31029](https://github.com/airbytehq/airbyte/pull/31029) | Enforces encrypted traffic settings when env var DEPLOYMENT_MODE = CLOUD.                                                                                                  |
| 3.1.13  | 2023-10-13 | [31309](https://github.com/airbytehq/airbyte/pull/31309) | Addressed decimals being incorrectly deserialized into scientific notation.                                                                                                |
| 3.1.12  | 2023-10-12 | [31328](https://github.com/airbytehq/airbyte/pull/31328) | Improvements to initial load of tables in older versions of postgres.                                                                                                      |
| 3.1.11  | 2023-10-11 | [31322](https://github.com/airbytehq/airbyte/pull/31322) | Correct pevious release                                                                                                                                                    |
| 3.1.10  | 2023-09-29 | [30806](https://github.com/airbytehq/airbyte/pull/30806) | Cap log line length to 32KB to prevent loss of records.                                                                                                                    |
| 3.1.9   | 2023-09-25 | [30534](https://github.com/airbytehq/airbyte/pull/30534) | Fix JSONB[] column type handling bug.                                                                                                                                      |
| 3.1.8   | 2023-09-20 | [30125](https://github.com/airbytehq/airbyte/pull/30125) | Improve initial load performance for older versions of PostgreSQL.                                                                                                         |
| 3.1.7   | 2023-09-05 | [29672](https://github.com/airbytehq/airbyte/pull/29672) | Handle VACUUM happening during initial sync                                                                                                                                |
| 3.1.6   | 2023-08-24 | [29821](https://github.com/airbytehq/airbyte/pull/29821) | Set replication_method display_type to radio, update titles and descriptions, and make CDC the default choice                                                              |
| 3.1.5   | 2023-08-22 | [29534](https://github.com/airbytehq/airbyte/pull/29534) | Support "options" JDBC URL parameter                                                                                                                                       |
| 3.1.4   | 2023-08-21 | [28687](https://github.com/airbytehq/airbyte/pull/28687) | Under the hood: Add dependency on Java CDK v0.0.2.                                                                                                                         |
| 3.1.3   | 2023-08-03 | [28708](https://github.com/airbytehq/airbyte/pull/28708) | Enable checkpointing snapshots in CDC connections                                                                                                                          |
| 3.1.2   | 2023-08-01 | [28954](https://github.com/airbytehq/airbyte/pull/28954) | Fix an issue that prevented use of tables with names containing uppercase letters                                                                                          |
| 3.1.1   | 2023-07-31 | [28892](https://github.com/airbytehq/airbyte/pull/28892) | Fix an issue that prevented use of cursor columns with names containing uppercase letters                                                                                  |
| 3.1.0   | 2023-07-25 | [28339](https://github.com/airbytehq/airbyte/pull/28339) | Checkpointing initial load for incremental syncs: enabled for xmin and cursor based only.                                                                                  |
| 3.0.2   | 2023-07-18 | [28336](https://github.com/airbytehq/airbyte/pull/28336) | Add full-refresh mode back to Xmin syncs.                                                                                                                                  |
| 3.0.1   | 2023-07-14 | [28345](https://github.com/airbytehq/airbyte/pull/28345) | Increment patch to trigger a rebuild                                                                                                                                       |
| 3.0.0   | 2023-07-12 | [27442](https://github.com/airbytehq/airbyte/pull/27442) | Set \_ab_cdc_lsn as the source defined cursor for CDC mode to prepare for Destination v2 normalization                                                                     |
| 2.1.1   | 2023-07-06 | [26723](https://github.com/airbytehq/airbyte/pull/26723) | Add new xmin replication method.                                                                                                                                           |
| 2.1.0   | 2023-06-26 | [27737](https://github.com/airbytehq/airbyte/pull/27737) | License Update: Elv2                                                                                                                                                       |
| 2.0.34  | 2023-06-20 | [27212](https://github.com/airbytehq/airbyte/pull/27212) | Fix silent exception swallowing in StreamingJdbcDatabase                                                                                                                   |
| 2.0.33  | 2023-06-01 | [26873](https://github.com/airbytehq/airbyte/pull/26873) | Add prepareThreshold=0 to JDBC url to mitigate PGBouncer prepared statement [X] already exists.                                                                            |
| 2.0.32  | 2023-05-31 | [26810](https://github.com/airbytehq/airbyte/pull/26810) | Remove incremental sync estimate from Postgres to increase performance.                                                                                                    |
| 2.0.31  | 2023-05-25 | [26633](https://github.com/airbytehq/airbyte/pull/26633) | Collect and log information related to full vacuum operation in db                                                                                                         |
| 2.0.30  | 2023-05-25 | [26473](https://github.com/airbytehq/airbyte/pull/26473) | CDC : Limit queue size                                                                                                                                                     |
| 2.0.29  | 2023-05-18 | [25898](https://github.com/airbytehq/airbyte/pull/25898) | Translate Numeric values without decimal, e.g: NUMERIC(38,0), as BigInt instead of Double                                                                                  |
| 2.0.28  | 2023-04-27 | [25401](https://github.com/airbytehq/airbyte/pull/25401) | CDC : Upgrade Debezium to version 2.2.0                                                                                                                                    |
| 2.0.27  | 2023-04-26 | [24971](https://github.com/airbytehq/airbyte/pull/24971) | Emit stream status updates                                                                                                                                                 |
| 2.0.26  | 2023-04-26 | [25560](https://github.com/airbytehq/airbyte/pull/25560) | Revert some logging changes                                                                                                                                                |
| 2.0.25  | 2023-04-24 | [25459](https://github.com/airbytehq/airbyte/pull/25459) | Better logging formatting                                                                                                                                                  |
| 2.0.24  | 2023-04-19 | [25345](https://github.com/airbytehq/airbyte/pull/25345) | Logging : Log database indexes per stream                                                                                                                                  |
| 2.0.23  | 2023-04-19 | [24582](https://github.com/airbytehq/airbyte/pull/24582) | CDC : Enable frequent state emission during incremental syncs + refactor for performance improvement                                                                       |
| 2.0.22  | 2023-04-17 | [25220](https://github.com/airbytehq/airbyte/pull/25220) | Logging changes : Log additional metadata & clean up noisy logs                                                                                                            |
| 2.0.21  | 2023-04-12 | [25131](https://github.com/airbytehq/airbyte/pull/25131) | Make Client Certificate and Client Key always show                                                                                                                         |
| 2.0.20  | 2023-04-11 | [24859](https://github.com/airbytehq/airbyte/pull/24859) | Removed SSL toggle and rely on SSL mode dropdown to enable/disable SSL                                                                                                     |
| 2.0.19  | 2023-04-11 | [24656](https://github.com/airbytehq/airbyte/pull/24656) | CDC minor refactor                                                                                                                                                         |
| 2.0.18  | 2023-04-06 | [24820](https://github.com/airbytehq/airbyte/pull/24820) | Fix data loss bug during an initial failed non-CDC incremental sync                                                                                                        |
| 2.0.17  | 2023-04-05 | [24622](https://github.com/airbytehq/airbyte/pull/24622) | Allow streams not in CDC publication to be synced in Full-refresh mode                                                                                                     |
| 2.0.16  | 2023-04-05 | [24895](https://github.com/airbytehq/airbyte/pull/24895) | Fix spec for cloud                                                                                                                                                         |
| 2.0.15  | 2023-04-04 | [24833](https://github.com/airbytehq/airbyte/pull/24833) | Fix Debezium retry policy configuration                                                                                                                                    |
| 2.0.14  | 2023-04-03 | [24609](https://github.com/airbytehq/airbyte/pull/24609) | Disallow the "disable" SSL Modes                                                                                                                                           |
| 2.0.13  | 2023-03-28 | [24166](https://github.com/airbytehq/airbyte/pull/24166) | Fix InterruptedException bug during Debezium shutdown                                                                                                                      |
| 2.0.12  | 2023-03-27 | [24529](https://github.com/airbytehq/airbyte/pull/24373) | Add CDC checkpoint state messages                                                                                                                                          |
| 2.0.11  | 2023-03-23 | [24446](https://github.com/airbytehq/airbyte/pull/24446) | Set default SSL Mode to require in strict-encrypt                                                                                                                          |
| 2.0.10  | 2023-03-23 | [24417](https://github.com/airbytehq/airbyte/pull/24417) | Add field groups and titles to improve display of connector setup form                                                                                                     |
| 2.0.9   | 2023-03-22 | [20760](https://github.com/airbytehq/airbyte/pull/20760) | Removed redundant date-time datatypes formatting                                                                                                                           |
| 2.0.8   | 2023-03-22 | [24255](https://github.com/airbytehq/airbyte/pull/24255) | Add field groups and titles to improve display of connector setup form                                                                                                     |
| 2.0.7   | 2023-03-21 | [24207](https://github.com/airbytehq/airbyte/pull/24207) | Fix incorrect schema change warning in CDC mode                                                                                                                            |
| 2.0.6   | 2023-03-21 | [24271](https://github.com/airbytehq/airbyte/pull/24271) | Fix NPE in CDC mode                                                                                                                                                        |
| 2.0.5   | 2023-03-21 | [21533](https://github.com/airbytehq/airbyte/pull/21533) | Add integration with datadog                                                                                                                                               |
| 2.0.4   | 2023-03-21 | [24147](https://github.com/airbytehq/airbyte/pull/24275) | Fix error with CDC checkpointing                                                                                                                                           |
| 2.0.3   | 2023-03-14 | [24000](https://github.com/airbytehq/airbyte/pull/24000) | Removed check method call on read.                                                                                                                                         |
| 2.0.2   | 2023-03-13 | [23112](https://github.com/airbytehq/airbyte/pull/21727) | Add state checkpointing for CDC sync.                                                                                                                                      |
| 2.0.0   | 2023-03-06 | [23112](https://github.com/airbytehq/airbyte/pull/23112) | Upgrade Debezium version to 2.1.2                                                                                                                                          |
| 1.0.51  | 2023-03-02 | [23642](https://github.com/airbytehq/airbyte/pull/23642) | Revert : Support JSONB datatype for Standard sync mode                                                                                                                     |
| 1.0.50  | 2023-02-27 | [21695](https://github.com/airbytehq/airbyte/pull/21695) | Support JSONB datatype for Standard sync mode                                                                                                                              |
| 1.0.49  | 2023-02-24 | [23383](https://github.com/airbytehq/airbyte/pull/23383) | Fixed bug with non readable double-quoted values within a database name or column name                                                                                     |
| 1.0.48  | 2023-02-23 | [22623](https://github.com/airbytehq/airbyte/pull/22623) | Increase max fetch size of JDBC streaming mode                                                                                                                             |
| 1.0.47  | 2023-02-22 | [22221](https://github.com/airbytehq/airbyte/pull/23138) | Fix previous versions which doesn't verify privileges correctly, preventing CDC syncs to run.                                                                              |
| 1.0.46  | 2023-02-21 | [23105](https://github.com/airbytehq/airbyte/pull/23105) | Include log levels and location information (class, method and line number) with source connector logs published to Airbyte Platform.                                      |
| 1.0.45  | 2023-02-09 | [22221](https://github.com/airbytehq/airbyte/pull/22371) | Ensures that user has required privileges for CDC syncs.                                                                                                                   |
|         | 2023-02-15 | [23028](https://github.com/airbytehq/airbyte/pull/23028) |                                                                                                                                                                            |
| 1.0.44  | 2023-02-06 | [22221](https://github.com/airbytehq/airbyte/pull/22221) | Exclude new set of system tables when using `pg_stat_statements` extension.                                                                                                |
| 1.0.43  | 2023-02-06 | [21634](https://github.com/airbytehq/airbyte/pull/21634) | Improve Standard sync performance by caching objects.                                                                                                                      |
| 1.0.42  | 2023-01-23 | [21523](https://github.com/airbytehq/airbyte/pull/21523) | Check for null in cursor values before replacing.                                                                                                                          |
| 1.0.41  | 2023-01-25 | [20939](https://github.com/airbytehq/airbyte/pull/20939) | Adjust batch selection memory limits databases.                                                                                                                            |
| 1.0.40  | 2023-01-24 | [21825](https://github.com/airbytehq/airbyte/pull/21825) | Put back the original change that will cause an incremental sync to error if table contains a NULL value in cursor column.                                                 |
| 1.0.39  | 2023-01-20 | [21683](https://github.com/airbytehq/airbyte/pull/21683) | Speed up esmtimates for trace messages in non-CDC mode.                                                                                                                    |
| 1.0.38  | 2023-01-17 | [20436](https://github.com/airbytehq/airbyte/pull/20346) | Consolidate date/time values mapping for JDBC sources                                                                                                                      |
| 1.0.37  | 2023-01-17 | [20783](https://github.com/airbytehq/airbyte/pull/20783) | Emit estimate trace messages for non-CDC mode.                                                                                                                             |
| 1.0.36  | 2023-01-11 | [21003](https://github.com/airbytehq/airbyte/pull/21003) | Handle null values for array data types in CDC mode gracefully.                                                                                                            |
| 1.0.35  | 2023-01-04 | [20469](https://github.com/airbytehq/airbyte/pull/20469) | Introduce feature to make LSN commit behaviour configurable.                                                                                                               |
| 1.0.34  | 2022-12-13 | [20378](https://github.com/airbytehq/airbyte/pull/20378) | Improve descriptions                                                                                                                                                       |
| 1.0.33  | 2022-12-12 | [18959](https://github.com/airbytehq/airbyte/pull/18959) | CDC : Don't timeout if snapshot is not complete.                                                                                                                           |
| 1.0.32  | 2022-12-12 | [20192](https://github.com/airbytehq/airbyte/pull/20192) | Only throw a warning if cursor column contains null values.                                                                                                                |
| 1.0.31  | 2022-12-02 | [19889](https://github.com/airbytehq/airbyte/pull/19889) | Check before each sync and stop if an incremental sync cursor column contains a null value.                                                                                |
|         | 2022-12-02 | [19985](https://github.com/airbytehq/airbyte/pull/19985) | Reenable incorrectly-disabled `wal2json` CDC plugin                                                                                                                        |
| 1.0.30  | 2022-11-29 | [19024](https://github.com/airbytehq/airbyte/pull/19024) | Skip tables from schema where user do not have Usage permission during discovery.                                                                                          |
| 1.0.29  | 2022-11-29 | [19623](https://github.com/airbytehq/airbyte/pull/19623) | Mark PSQLException related to using replica that is configured as a hot standby server as config error.                                                                    |
| 1.0.28  | 2022-11-28 | [19514](https://github.com/airbytehq/airbyte/pull/19514) | Adjust batch selection memory limits databases.                                                                                                                            |
| 1.0.27  | 2022-11-28 | [16990](https://github.com/airbytehq/airbyte/pull/16990) | Handle arrays data types                                                                                                                                                   |
| 1.0.26  | 2022-11-18 | [19551](https://github.com/airbytehq/airbyte/pull/19551) | Fixes bug with ssl modes                                                                                                                                                   |
| 1.0.25  | 2022-11-16 | [19004](https://github.com/airbytehq/airbyte/pull/19004) | Use Debezium heartbeats to improve CDC replication of large databases.                                                                                                     |
| 1.0.24  | 2022-11-07 | [19291](https://github.com/airbytehq/airbyte/pull/19291) | Default timeout is reduced from 1 min to 10sec                                                                                                                             |
| 1.0.23  | 2022-11-07 | [19025](https://github.com/airbytehq/airbyte/pull/19025) | Stop enforce SSL if ssl mode is disabled                                                                                                                                   |
| 1.0.22  | 2022-10-31 | [18538](https://github.com/airbytehq/airbyte/pull/18538) | Encode database name                                                                                                                                                       |
| 1.0.21  | 2022-10-25 | [18256](https://github.com/airbytehq/airbyte/pull/18256) | Disable allow and prefer ssl modes in CDC mode                                                                                                                             |
| 1.0.20  | 2022-10-25 | [18383](https://github.com/airbytehq/airbyte/pull/18383) | Better SSH error handling + messages                                                                                                                                       |
| 1.0.19  | 2022-10-21 | [18263](https://github.com/airbytehq/airbyte/pull/18263) | Fixes bug introduced in [15833](https://github.com/airbytehq/airbyte/pull/15833) and adds better error messaging for SSH tunnel in Destinations                            |
| 1.0.18  | 2022-10-19 | [18087](https://github.com/airbytehq/airbyte/pull/18087) | Better error messaging for configuration errors (SSH configs, choosing an invalid cursor)                                                                                  |
| 1.0.17  | 2022-10-17 | [18041](https://github.com/airbytehq/airbyte/pull/18041) | Fixes bug introduced 2022-09-12 with SshTunnel, handles iterator exception properly                                                                                        |
| 1.0.16  | 2022-10-13 | [15535](https://github.com/airbytehq/airbyte/pull/16238) | Update incremental query to avoid data missing when new data is inserted at the same time as a sync starts under non-CDC incremental mode                                  |
| 1.0.15  | 2022-10-11 | [17782](https://github.com/airbytehq/airbyte/pull/17782) | Handle 24:00:00 value for Time column                                                                                                                                      |
| 1.0.14  | 2022-10-03 | [17515](https://github.com/airbytehq/airbyte/pull/17515) | Fix an issue preventing connection using client certificate                                                                                                                |
| 1.0.13  | 2022-10-01 | [17459](https://github.com/airbytehq/airbyte/pull/17459) | Upgrade debezium version to 1.9.6 from 1.9.2                                                                                                                               |
| 1.0.12  | 2022-09-27 | [17299](https://github.com/airbytehq/airbyte/pull/17299) | Improve error handling for strict-encrypt postgres source                                                                                                                  |
| 1.0.11  | 2022-09-26 | [17131](https://github.com/airbytehq/airbyte/pull/17131) | Allow nullable columns to be used as cursor                                                                                                                                |
| 1.0.10  | 2022-09-14 | [15668](https://github.com/airbytehq/airbyte/pull/15668) | Wrap logs in AirbyteLogMessage                                                                                                                                             |
| 1.0.9   | 2022-09-13 | [16657](https://github.com/airbytehq/airbyte/pull/16657) | Improve CDC record queueing performance                                                                                                                                    |
| 1.0.8   | 2022-09-08 | [16202](https://github.com/airbytehq/airbyte/pull/16202) | Adds error messaging factory to UI                                                                                                                                         |
| 1.0.7   | 2022-08-30 | [16114](https://github.com/airbytehq/airbyte/pull/16114) | Prevent traffic going on an unsecured channel in strict-encryption version of source postgres                                                                              |
| 1.0.6   | 2022-08-30 | [16138](https://github.com/airbytehq/airbyte/pull/16138) | Remove unnecessary logging                                                                                                                                                 |
| 1.0.5   | 2022-08-25 | [15993](https://github.com/airbytehq/airbyte/pull/15993) | Add support for connection over SSL in CDC mode                                                                                                                            |
| 1.0.4   | 2022-08-23 | [15877](https://github.com/airbytehq/airbyte/pull/15877) | Fix temporal data type bug which was causing failure in CDC mode                                                                                                           |
| 1.0.3   | 2022-08-18 | [14356](https://github.com/airbytehq/airbyte/pull/14356) | DB Sources: only show a table can sync incrementally if at least one column can be used as a cursor field                                                                  |
| 1.0.2   | 2022-08-11 | [15538](https://github.com/airbytehq/airbyte/pull/15538) | Allow additional properties in db stream state                                                                                                                             |
| 1.0.1   | 2022-08-10 | [15496](https://github.com/airbytehq/airbyte/pull/15496) | Fix state emission in incremental sync                                                                                                                                     |
|         | 2022-08-10 | [15481](https://github.com/airbytehq/airbyte/pull/15481) | Fix data handling from WAL logs in CDC mode                                                                                                                                |
| 1.0.0   | 2022-08-05 | [15380](https://github.com/airbytehq/airbyte/pull/15380) | Change connector label to generally_available (requires [upgrading](https://docs.airbyte.com/operator-guides/upgrading-airbyte/) your Airbyte platform to `v0.40.0-alpha`) |
| 0.4.44  | 2022-08-05 | [15342](https://github.com/airbytehq/airbyte/pull/15342) | Adjust titles and descriptions in spec.json                                                                                                                                |
| 0.4.43  | 2022-08-03 | [15226](https://github.com/airbytehq/airbyte/pull/15226) | Make connectionTimeoutMs configurable through JDBC url parameters                                                                                                          |
| 0.4.42  | 2022-08-03 | [15273](https://github.com/airbytehq/airbyte/pull/15273) | Fix a bug in `0.4.36` and correctly parse the CDC initial record waiting time                                                                                              |
| 0.4.41  | 2022-08-03 | [15077](https://github.com/airbytehq/airbyte/pull/15077) | Sync data from beginning if the LSN is no longer valid in CDC                                                                                                              |
|         | 2022-08-03 | [14903](https://github.com/airbytehq/airbyte/pull/14903) | Emit state messages more frequently (⛔ this version has a bug; use `1.0.1` instead                                                                                         |
| 0.4.40  | 2022-08-03 | [15187](https://github.com/airbytehq/airbyte/pull/15187) | Add support for BCE dates/timestamps                                                                                                                                       |
|         | 2022-08-03 | [14534](https://github.com/airbytehq/airbyte/pull/14534) | Align regular and CDC integration tests and data mappers                                                                                                                   |
| 0.4.39  | 2022-08-02 | [14801](https://github.com/airbytehq/airbyte/pull/14801) | Fix multiple log bindings                                                                                                                                                  |
| 0.4.38  | 2022-07-26 | [14362](https://github.com/airbytehq/airbyte/pull/14362) | Integral columns are now discovered as int64 fields.                                                                                                                       |
| 0.4.37  | 2022-07-22 | [14714](https://github.com/airbytehq/airbyte/pull/14714) | Clarified error message when invalid cursor column selected                                                                                                                |
| 0.4.36  | 2022-07-21 | [14451](https://github.com/airbytehq/airbyte/pull/14451) | Make initial CDC waiting time configurable (⛔ this version has a bug and will not work; use `0.4.42` instead)                                                              |     |
| 0.4.35  | 2022-07-14 | [14574](https://github.com/airbytehq/airbyte/pull/14574) | Removed additionalProperties:false from JDBC source connectors                                                                                                             |
| 0.4.34  | 2022-07-17 | [13840](https://github.com/airbytehq/airbyte/pull/13840) | Added the ability to connect using different SSL modes and SSL certificates.                                                                                               |
| 0.4.33  | 2022-07-14 | [14586](https://github.com/airbytehq/airbyte/pull/14586) | Validate source JDBC url parameters                                                                                                                                        |
| 0.4.32  | 2022-07-07 | [14694](https://github.com/airbytehq/airbyte/pull/14694) | Force to produce LEGACY state if the use stream capable feature flag is set to false                                                                                       |
| 0.4.31  | 2022-07-07 | [14447](https://github.com/airbytehq/airbyte/pull/14447) | Under CDC mode, retrieve only those tables included in the publications                                                                                                    |
| 0.4.30  | 2022-06-30 | [14251](https://github.com/airbytehq/airbyte/pull/14251) | Use more simple and comprehensive query to get selectable tables                                                                                                           |
| 0.4.29  | 2022-06-29 | [14265](https://github.com/airbytehq/airbyte/pull/14265) | Upgrade postgresql JDBC version to 42.3.5                                                                                                                                  |
| 0.4.28  | 2022-06-23 | [14077](https://github.com/airbytehq/airbyte/pull/14077) | Use the new state management                                                                                                                                               |
| 0.4.26  | 2022-06-17 | [13864](https://github.com/airbytehq/airbyte/pull/13864) | Updated stacktrace format for any trace message errors                                                                                                                     |
| 0.4.25  | 2022-06-15 | [13823](https://github.com/airbytehq/airbyte/pull/13823) | Publish adaptive postgres source that enforces ssl on cloud + Debezium version upgrade to 1.9.2 from 1.4.2                                                                 |
| 0.4.24  | 2022-06-14 | [13549](https://github.com/airbytehq/airbyte/pull/13549) | Fixed truncated precision if the value of microseconds or seconds is 0                                                                                                     |
| 0.4.23  | 2022-06-13 | [13655](https://github.com/airbytehq/airbyte/pull/13745) | Fixed handling datetime cursors when upgrading from older versions of the connector                                                                                        |
| 0.4.22  | 2022-06-09 | [13655](https://github.com/airbytehq/airbyte/pull/13655) | Fixed bug with unsupported date-time datatypes during incremental sync                                                                                                     |
| 0.4.21  | 2022-06-06 | [13435](https://github.com/airbytehq/airbyte/pull/13435) | Adjust JDBC fetch size based on max memory and max row size                                                                                                                |
| 0.4.20  | 2022-06-02 | [13367](https://github.com/airbytehq/airbyte/pull/13367) | Added convertion hstore to json format                                                                                                                                     |
| 0.4.19  | 2022-05-25 | [13166](https://github.com/airbytehq/airbyte/pull/13166) | Added timezone awareness and handle BC dates                                                                                                                               |
| 0.4.18  | 2022-05-25 | [13083](https://github.com/airbytehq/airbyte/pull/13083) | Add support for tsquey type                                                                                                                                                |
| 0.4.17  | 2022-05-19 | [13016](https://github.com/airbytehq/airbyte/pull/13016) | CDC modify schema to allow null values                                                                                                                                     |
| 0.4.16  | 2022-05-14 | [12840](https://github.com/airbytehq/airbyte/pull/12840) | Added custom JDBC parameters field                                                                                                                                         |
| 0.4.15  | 2022-05-13 | [12834](https://github.com/airbytehq/airbyte/pull/12834) | Fix the bug that the connector returns empty catalog for Azure Postgres database                                                                                           |
| 0.4.14  | 2022-05-08 | [12689](https://github.com/airbytehq/airbyte/pull/12689) | Add table retrieval according to role-based `SELECT` privilege                                                                                                             |
| 0.4.13  | 2022-05-05 | [10230](https://github.com/airbytehq/airbyte/pull/10230) | Explicitly set null value for field in json                                                                                                                                |
| 0.4.12  | 2022-04-29 | [12480](https://github.com/airbytehq/airbyte/pull/12480) | Query tables with adaptive fetch size to optimize JDBC memory consumption                                                                                                  |
| 0.4.11  | 2022-04-11 | [11729](https://github.com/airbytehq/airbyte/pull/11729) | Bump mina-sshd from 2.7.0 to 2.8.0                                                                                                                                         |
| 0.4.10  | 2022-04-08 | [11798](https://github.com/airbytehq/airbyte/pull/11798) | Fixed roles for fetching materialized view processing                                                                                                                      |
| 0.4.8   | 2022-02-21 | [10242](https://github.com/airbytehq/airbyte/pull/10242) | Fixed cursor for old connectors that use non-microsecond format. Now connectors work with both formats                                                                     |
| 0.4.7   | 2022-02-18 | [10242](https://github.com/airbytehq/airbyte/pull/10242) | Updated timestamp transformation with microseconds                                                                                                                         |
| 0.4.6   | 2022-02-14 | [10256](https://github.com/airbytehq/airbyte/pull/10256) | (unpublished) Add `-XX:+ExitOnOutOfMemoryError` JVM option                                                                                                                 |
| 0.4.5   | 2022-02-08 | [10173](https://github.com/airbytehq/airbyte/pull/10173) | Improved discovering tables in case if user does not have permissions to any table                                                                                         |
| 0.4.4   | 2022-01-26 | [9807](https://github.com/airbytehq/airbyte/pull/9807)   | Update connector fields title/description                                                                                                                                  |
| 0.4.3   | 2022-01-24 | [9554](https://github.com/airbytehq/airbyte/pull/9554)   | Allow handling of java sql date in CDC                                                                                                                                     |
| 0.4.2   | 2022-01-13 | [9360](https://github.com/airbytehq/airbyte/pull/9360)   | Added schema selection                                                                                                                                                     |
| 0.4.1   | 2022-01-05 | [9116](https://github.com/airbytehq/airbyte/pull/9116)   | Added materialized views processing                                                                                                                                        |
| 0.4.0   | 2021-12-13 | [8726](https://github.com/airbytehq/airbyte/pull/8726)   | Support all Postgres types                                                                                                                                                 |
| 0.3.17  | 2021-12-01 | [8371](https://github.com/airbytehq/airbyte/pull/8371)   | Fixed incorrect handling "\n" in ssh key                                                                                                                                   |
| 0.3.16  | 2021-11-28 | [7995](https://github.com/airbytehq/airbyte/pull/7995)   | Fixed money type with amount > 1000                                                                                                                                        |
| 0.3.15  | 2021-11-26 | [8066](https://github.com/airbytehq/airbyte/pull/8266)   | Fixed the case, when Views are not listed during schema discovery                                                                                                          |
| 0.3.14  | 2021-11-17 | [8010](https://github.com/airbytehq/airbyte/pull/8010)   | Added checking of privileges before table internal discovery                                                                                                               |
| 0.3.13  | 2021-10-26 | [7339](https://github.com/airbytehq/airbyte/pull/7339)   | Support or improve support for Interval, Money, Date, various geometric data types, inventory_items, and others                                                            |
| 0.3.12  | 2021-09-30 | [6585](https://github.com/airbytehq/airbyte/pull/6585)   | Improved SSH Tunnel key generation steps                                                                                                                                   |
| 0.3.11  | 2021-09-02 | [5742](https://github.com/airbytehq/airbyte/pull/5742)   | Add SSH Tunnel support                                                                                                                                                     |
| 0.3.9   | 2021-08-17 | [5304](https://github.com/airbytehq/airbyte/pull/5304)   | Fix CDC OOM issue                                                                                                                                                          |
| 0.3.8   | 2021-08-13 | [4699](https://github.com/airbytehq/airbyte/pull/4699)   | Added json config validator                                                                                                                                                |
| 0.3.4   | 2021-06-09 | [3973](https://github.com/airbytehq/airbyte/pull/3973)   | Add `AIRBYTE_ENTRYPOINT` for Kubernetes support                                                                                                                            |
| 0.3.3   | 2021-06-08 | [3960](https://github.com/airbytehq/airbyte/pull/3960)   | Add method field in specification parameters                                                                                                                               |
| 0.3.2   | 2021-05-26 | [3179](https://github.com/airbytehq/airbyte/pull/3179)   | Remove `isCDC` logging                                                                                                                                                     |
| 0.3.1   | 2021-04-21 | [2878](https://github.com/airbytehq/airbyte/pull/2878)   | Set defined cursor for CDC                                                                                                                                                 |
| 0.3.0   | 2021-04-21 | [2990](https://github.com/airbytehq/airbyte/pull/2990)   | Support namespaces                                                                                                                                                         |
| 0.2.7   | 2021-04-16 | [2923](https://github.com/airbytehq/airbyte/pull/2923)   | SSL spec as optional                                                                                                                                                       |
| 0.2.6   | 2021-04-16 | [2757](https://github.com/airbytehq/airbyte/pull/2757)   | Support SSL connection                                                                                                                                                     |
| 0.2.5   | 2021-04-12 | [2859](https://github.com/airbytehq/airbyte/pull/2859)   | CDC bugfix                                                                                                                                                                 |
| 0.2.4   | 2021-04-09 | [2548](https://github.com/airbytehq/airbyte/pull/2548)   | Support CDC                                                                                                                                                                |
| 0.2.3   | 2021-03-28 | [2600](https://github.com/airbytehq/airbyte/pull/2600)   | Add NCHAR and NVCHAR support to DB and cursor type casting                                                                                                                 |
| 0.2.2   | 2021-03-26 | [2460](https://github.com/airbytehq/airbyte/pull/2460)   | Destination supports destination sync mode                                                                                                                                 |
| 0.2.1   | 2021-03-18 | [2488](https://github.com/airbytehq/airbyte/pull/2488)   | Sources support primary keys                                                                                                                                               |
| 0.2.0   | 2021-03-09 | [2238](https://github.com/airbytehq/airbyte/pull/2238)   | Protocol allows future/unknown properties                                                                                                                                  |
| 0.1.13  | 2021-02-02 | [1887](https://github.com/airbytehq/airbyte/pull/1887)   | Migrate AbstractJdbcSource to use iterators                                                                                                                                |
| 0.1.12  | 2021-01-25 | [1746](https://github.com/airbytehq/airbyte/pull/1746)   | Fix NPE in State Decorator                                                                                                                                                 |
| 0.1.11  | 2021-01-25 | [1765](https://github.com/airbytehq/airbyte/pull/1765)   | Add field titles to specification                                                                                                                                          |
| 0.1.10  | 2021-01-19 | [1724](https://github.com/airbytehq/airbyte/pull/1724)   | Fix JdbcSource handling of tables with same names in different schemas                                                                                                     |
| 0.1.9   | 2021-01-14 | [1655](https://github.com/airbytehq/airbyte/pull/1655)   | Fix JdbcSource OOM                                                                                                                                                         |
| 0.1.8   | 2021-01-13 | [1588](https://github.com/airbytehq/airbyte/pull/1588)   | Handle invalid numeric values in JDBC source                                                                                                                               |
| 0.1.7   | 2021-01-08 | [1307](https://github.com/airbytehq/airbyte/pull/1307)   | Migrate Postgres and MySql to use new JdbcSource                                                                                                                           |
| 0.1.6   | 2020-12-09 | [1172](https://github.com/airbytehq/airbyte/pull/1172)   | Support incremental sync                                                                                                                                                   |
| 0.1.5   | 2020-11-30 | [1038](https://github.com/airbytehq/airbyte/pull/1038)   | Change JDBC sources to discover more than standard schemas                                                                                                                 |
| 0.1.4   | 2020-11-30 | [1046](https://github.com/airbytehq/airbyte/pull/1046)   | Add connectors using an index YAML file                                                                                                                                    |<|MERGE_RESOLUTION|>--- conflicted
+++ resolved
@@ -292,10 +292,7 @@
 
 | Version | Date       | Pull Request                                             | Subject                                                                                                                                                                    |
 |---------|------------|----------------------------------------------------------|----------------------------------------------------------------------------------------------------------------------------------------------------------------------------|
-<<<<<<< HEAD
-=======
 | 3.3.9 | 2024-02-13 | [35224](https://github.com/airbytehq/airbyte/pull/35224) | Adopt CDK 0.20.4 |
->>>>>>> edcd5ed8
 | 3.3.8 | 2024-02-08 | [34751](https://github.com/airbytehq/airbyte/pull/34751) | Adopt CDK 0.19.0 |
 | 3.3.7   | 2024-02-08 | [34781](https://github.com/airbytehq/airbyte/pull/34781) | Add a setting in the setup page to advance the LSN.                                                                                                                        |
 | 3.3.6   | 2024-02-07 | [34892](https://github.com/airbytehq/airbyte/pull/34892) | Adopt CDK v0.16.6                                                                                                                                                          |
