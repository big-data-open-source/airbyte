--- conflicted
+++ resolved
@@ -99,14 +99,9 @@
 
 | Version | Date       | Pull Request                                             | Subject                                                                                             |
 | :------ | :--------- | :------------------------------------------------------- | :-------------------------------------------------------------------------------------------------- |
-<<<<<<< HEAD
-| 0.3.1 | 2024-02-12 | [35169](https://github.com/airbytehq/airbyte/pull/35169) | Manage dependencies with Poetry. |
-| 0.3.0   | 2023-12-26 | [33696](https://github.com/airbytehq/airbyte/pull/33696) | Add new stream, add fields to existing streams                                                                           |
-=======
 | 0.4.0   | 2024-02-12 | [34053](https://github.com/airbytehq/airbyte/pull/34053) | Add missing fields to and cleans up schemas, adds incremental support for `gift`, `site_migration_detail`, and `unbilled_charge` streams.` |
 | 0.3.1   | 2024-02-12 | [35169](https://github.com/airbytehq/airbyte/pull/35169) | Manage dependencies with Poetry.                                                                    |
 | 0.3.0   | 2023-12-26 | [33696](https://github.com/airbytehq/airbyte/pull/33696) | Add new stream, add fields to existing streams                                                      |
->>>>>>> edcd5ed8
 | 0.2.6   | 2023-12-19 | [32100](https://github.com/airbytehq/airbyte/pull/32100) | Add new fields in streams                                                                           |
 | 0.2.5   | 2023-10-19 | [31599](https://github.com/airbytehq/airbyte/pull/31599) | Base image migration: remove Dockerfile and use the python-connector-base image                     |
 | 0.2.4   | 2023-08-01 | [28905](https://github.com/airbytehq/airbyte/pull/28905) | Updated the connector to use latest CDK version                                                     |
