--- conflicted
+++ resolved
@@ -188,12 +188,8 @@
 
 | Version | Date       | Pull Request                                               | Subject                                                                                                          |
 |:--------|:-----------|:-----------------------------------------------------------|:-----------------------------------------------------------------------------------------------------------------|
-<<<<<<< HEAD
-| 0.6.8   | 2022-08-17 | [14910](https://github.com/airbytehq/airbyte/pull/14910) | Standardize spec for CDC replication. Replace the `replication_method` enum with a config object with a `method` enum field. |
-=======
 | 0.6.9   | 2022-09-03 | [16216](https://github.com/airbytehq/airbyte/pull/16216)   | Standardize spec for CDC replication. Replace the `replication_method` enum with a config object with a `method` enum field. |
 | 0.6.8   | 2022-09-01 | [16259](https://github.com/airbytehq/airbyte/pull/16259)   | Emit state messages more frequently |
->>>>>>> ecb7656f
 | 0.6.7   | 2022-08-30 | [16114](https://github.com/airbytehq/airbyte/pull/16114)   | Prevent traffic going on an unsecured channel in strict-encryption version of source mysql                       |
 | 0.6.6   | 2022-08-25 | [15993](https://github.com/airbytehq/airbyte/pull/15993)   | Improved support for connecting over SSL                                                                         |
 | 0.6.5   | 2022-08-25 | [15917](https://github.com/airbytehq/airbyte/pull/15917)   | Fix temporal data type default value bug                                                                         |
