--- conflicted
+++ resolved
@@ -223,12 +223,8 @@
 
 | Version | Date       | Pull Request                                               | Subject                                                                                                                                         |
 |:--------|:-----------|:-----------------------------------------------------------|:------------------------------------------------------------------------------------------------------------------------------------------------|
-<<<<<<< HEAD
-| 3.3.10 | 2024-02-22 | [35569](https://github.com/airbytehq/airbyte/pull/35569) | Fix logging bug. |
-=======
 | 3.3.11  | 2024-02-23 | [35527](https://github.com/airbytehq/airbyte/pull/35527)   | Adopt 0.23.1 and shutdown timeouts.                                                                                                             |
 | 3.3.10  | 2024-02-22 | [35569](https://github.com/airbytehq/airbyte/pull/35569)   | Fix logging bug. |
->>>>>>> d32d8953
 | 3.3.9   | 2024-02-21 | [35525](https://github.com/airbytehq/airbyte/pull/35338)   | Adopt 0.21.4 and reduce cdc state compression threshold to 1MB.                                                                                                  |
 | 3.3.8   | 2024-02-20 | [35338](https://github.com/airbytehq/airbyte/pull/35338)   | Add config to throw an error on invalid CDC position.                                                                                                  |
 | 3.3.7   | 2024-02-13 | [35036](https://github.com/airbytehq/airbyte/pull/34751)   | Emit analytics message for invalid CDC cursor.                                                                                                  |
