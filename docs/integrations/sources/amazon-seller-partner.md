# Amazon Seller Partner

This page contains the setup guide and reference information for the Amazon Seller Partner source connector.

## Prerequisites

- Amazon Seller Partner account

<!-- env:cloud -->

**For Airbyte Cloud:**

- AWS Environment
- AWS Region
- AWS Seller Partner Account Type
- Granted OAuth access

<!-- /env:cloud -->

<!-- env:oss -->

**For Airbyte Open Source:**

- AWS Environment
- AWS Region
- AWS Seller Partner Account Type
- LWA Client Id
- LWA Client Secret
- Refresh Token

<!-- /env:oss -->

## Setup Guide

## Step 1: Set up Amazon Seller Partner

[Register](https://sellercentral.amazon.com/) your Amazon Seller Partner account.

<!-- env:oss -->

**Airbyte Open Source setup steps**

- [Register](https://developer-docs.amazon.com/sp-api/docs/registering-your-application) Amazon Seller Partner application. The application must be published as Amazon does not allow external parties such as Airbyte to access draft applications.

<!-- /env:oss -->

## Step 2: Set up the source connector in Airbyte

<!-- env:cloud -->

**For Airbyte Cloud:**

1. [Log into your Airbyte Cloud](https://cloud.airbyte.com/workspaces) account.
2. Click **Sources** and then click **+ New source**.
3. On the Set up the source page, select **Amazon Seller Partner** from the **Source type** dropdown.
4. Enter a name for the Amazon Seller Partner connector.
5. Click `Authenticate your account`.
6. Log in and Authorize to your Amazon Seller Partner account.
7. For `Start Date`, enter the date in `YYYY-MM-DD` format. The data added on and after this date will be replicated. This field is optional - if not provided, the date 2 years ago from today will be used.
8. For `End Date`, enter the date in `YYYY-MM-DD` format. Any data after this date will not be replicated. This field is optional - if not provided, today's date will be used.
9. You can specify report options for each stream using **Report Options** section. Available options can be found in corresponding category [here](https://developer-docs.amazon.com/sp-api/docs/report-type-values).
10. Click `Set up source`.

<!-- /env:cloud -->

<!-- env:oss -->

**For Airbyte Open Source:**

1. Using developer application from Step 1, [generate](https://developer-docs.amazon.com/sp-api/docs/self-authorization) refresh token. 
2. Go to local Airbyte page.
3. On the Set up the source page, select **Amazon Seller Partner** from the **Source type** dropdown.
4. Enter a name for the Amazon Seller Partner connector. 
5. For Start Date, enter the date in YYYY-MM-DD format. The data added on and after this date will be replicated. This field is optional - if not provided, the date 2 years ago from today will be used.
6. For End Date, enter the date in YYYY-MM-DD format. Any data after this date will not be replicated. This field is optional - if not provided, today's date will be used.
7. You can specify report options for each stream using **Report Options** section. Available options can be found in corresponding category [here](https://developer-docs.amazon.com/sp-api/docs/report-type-values).
8. Click `Set up source`.

<!-- /env:oss -->

## Supported sync modes

The Amazon Seller Partner source connector supports the following [sync modes](https://docs.airbyte.com/cloud/core-concepts/#connection-sync-mode):
 - Full Refresh
 - Incremental

## Supported streams

- [Active Listings Report](https://developer-docs.amazon.com/sp-api/docs/report-type-values-inventory) \(incremental\)
- [All Listings Report](https://developer-docs.amazon.com/sp-api/docs/report-type-values-inventory) \(incremental\)
- [Amazon Search Terms Report](https://developer-docs.amazon.com/sp-api/docs/report-type-values-analytics#brand-analytics-reports) \(only available in OSS, incremental\)
- [Browse Tree Report](https://developer-docs.amazon.com/sp-api/docs/report-type-values-browse-tree) \(incremental\)
- [Canceled Listings Report](https://developer-docs.amazon.com/sp-api/docs/report-type-values-inventory) \(incremental\)
- [FBA Amazon Fulfilled Inventory Report](https://developer-docs.amazon.com/sp-api/docs/report-type-values-fba#fba-inventory-reports) \(incremental\)
- [FBA Amazon Fulfilled Shipments Report](https://developer-docs.amazon.com/sp-api/docs/report-type-values-fba#fba-sales-reports) \(incremental\)
- [FBA Fee Preview Report](https://developer-docs.amazon.com/sp-api/docs/report-type-values-fba#fba-payments-reports) \(incremental\)
- [FBA Manage Inventory](https://developer-docs.amazon.com/sp-api/docs/report-type-values-fba#fba-inventory-reports) \(incremental\)
- [FBA Manage Inventory Health Report](https://developer-docs.amazon.com/sp-api/docs/report-type-values-fba#fba-inventory-reports) \(incremental\)
- [FBA Multi-Country Inventory Report](https://developer-docs.amazon.com/sp-api/docs/report-type-values-fba#fba-inventory-reports) \(incremental\)
- [FBA Promotions Report](https://developer-docs.amazon.com/sp-api/docs/report-type-values-fba#fba-sales-reports) \(incremental\)
- [FBA Reimbursements Report](https://developer-docs.amazon.com/sp-api/docs/report-type-values-fba#fba-payments-reports) \(incremental\)
- [FBA Removal Order Detail Report](https://developer-docs.amazon.com/sp-api/docs/report-type-values-fba#fba-removals-reports) \(incremental\)
- [FBA Removal Shipment Detail Report](https://developer-docs.amazon.com/sp-api/docs/report-type-values-fba#fba-removals-reports) \(incremental\)
- [FBA Replacements Report](https://developer-docs.amazon.com/sp-api/docs/report-type-values-fba#fba-concessions-reports) \(incremental\)
- [FBA Returns Report](https://developer-docs.amazon.com/sp-api/docs/report-type-values-fba#fba-concessions-reports) \(incremental\)
- [FBA Storage Fees Report](https://developer-docs.amazon.com/sp-api/docs/report-type-values-fba#fba-inventory-reports) \(incremental\)
- [FBA Stranded Inventory Report](https://developer-docs.amazon.com/sp-api/docs/report-type-values-fba#fba-inventory-reports) \(incremental\)
- [Financial Events](https://developer-docs.amazon.com/sp-api/docs/finances-api-reference#get-financesv0financialevents) \(incremental\)
- [Financial Event Groups](https://developer-docs.amazon.com/sp-api/docs/finances-api-reference#get-financesv0financialeventgroups) \(incremental\)
- [Flat File Archived Orders Report](https://developer-docs.amazon.com/sp-api/docs/report-type-values-order#order-tracking-reports) \(incremental\)
- [Flat File Feedback Report](https://developer-docs.amazon.com/sp-api/docs/report-type-values-performance) \(incremental\)
- [Flat File Orders By Last Update Report](https://developer-docs.amazon.com/sp-api/docs/report-type-values-order#order-tracking-reports) \(incremental\)
- [Flat File Orders By Order Date Report](https://developer-docs.amazon.com/sp-api/docs/report-type-values-order#order-tracking-reports) \(incremental\)
- [Flat File Returns Report by Return Date](https://developer-docs.amazon.com/sp-api/docs/report-type-values-returns) \(incremental\)
- [Flat File Settlement Report](https://developer-docs.amazon.com/sp-api/docs/report-type-values-settlement) \(incremental\)
- [Inactive Listings Report](https://developer-docs.amazon.com/sp-api/docs/report-type-values-inventory) \(incremental\)
- [Inventory Ledger Report - Detailed View](https://developer-docs.amazon.com/sp-api/docs/report-type-values-fba#fba-inventory-reports) \(incremental\)
- [Inventory Ledger Report - Summary View](https://developer-docs.amazon.com/sp-api/docs/report-type-values-fba#fba-inventory-reports) \(incremental\)
- [Inventory Report](https://developer-docs.amazon.com/sp-api/docs/report-type-values-inventory) \(incremental\)
- [Market Basket Analysis Report](https://developer-docs.amazon.com/sp-api/docs/report-type-values-analytics#brand-analytics-reports) \(only available in OSS, incremental\)
- [Net Pure Product Margin Report](https://developer-docs.amazon.com/sp-api/docs/report-type-values-analytics#vendor-retail-analytics-reports) \(incremental\)
- [Open Listings Report](https://developer-docs.amazon.com/sp-api/docs/report-type-values-inventory) \(incremental\)
- [Orders](https://developer-docs.amazon.com/sp-api/docs/orders-api-v0-reference) \(incremental\)
- [Order Items](https://developer-docs.amazon.com/sp-api/docs/orders-api-v0-reference#getorderitems) \(incremental\)
- [Rapid Retail Analytics Inventory Report](https://developer-docs.amazon.com/sp-api/docs/report-type-values-analytics#vendor-retail-analytics-reports) \(incremental\)
- [Repeat Purchase](https://developer-docs.amazon.com/sp-api/docs/report-type-values-analytics#brand-analytics-reports) \(only available in OSS, incremental\)
- [Restock Inventory Report](https://developer-docs.amazon.com/sp-api/docs/report-type-values-fba#fba-inventory-reports) \(incremental\)
- [Sales and Traffic Business Report](https://developer-docs.amazon.com/sp-api/docs/report-type-values-analytics#seller-retail-analytics-reports) \(incremental\)
- [Scheduled XML Order Report (Shipping)](https://developer-docs.amazon.com/sp-api/docs/report-type-values-order#order-reports) \(incremental\)
- [Subscribe and Save Forecast Report](https://developer-docs.amazon.com/sp-api/docs/report-type-values-fba#fba-subscribe-and-save-reports) \(incremental\)
- [Subscribe and Save Performance Report](https://developer-docs.amazon.com/sp-api/docs/report-type-values-fba#fba-subscribe-and-save-reports) \(incremental\)
- [Suppressed Listings Report](https://developer-docs.amazon.com/sp-api/docs/report-type-values-inventory) \(incremental\)
- [Unshipped Orders Report](https://developer-docs.amazon.com/sp-api/docs/report-type-values-order#order-reports) \(incremental\)
- [Vendor Direct Fulfillment Shipping](https://developer-docs.amazon.com/sp-api/docs/vendor-direct-fulfillment-shipping-api-v1-reference) \(incremental\)
- [Vendor Inventory Report](https://developer-docs.amazon.com/sp-api/docs/report-type-values-analytics#vendor-retail-analytics-reports) \(incremental\)
- [Vendor Sales Report](https://developer-docs.amazon.com/sp-api/docs/report-type-values-analytics#vendor-retail-analytics-reports) \(incremental\)
- [Vendor Traffic Report](https://developer-docs.amazon.com/sp-api/docs/report-type-values-analytics#vendor-retail-analytics-reports) \(incremental\)
- [XML Orders By Order Date Report](https://developer-docs.amazon.com/sp-api/docs/report-type-values-order#order-tracking-reports) \(incremental\)

## Report options

Report options can be assigned on a per-stream basis that alter the behavior when generating a report.
For the full list, refer to Amazon’s report type values [documentation](https://developer-docs.amazon.com/sp-api/docs/report-type-values).

Certain report types have required parameters that must be defined.
For `GET_AMAZON_FULFILLED_SHIPMENTS_DATA_GENERAL` and `GET_FLAT_FILE_RETURNS_DATA_BY_RETURN_DATE` streams maximum value for `period_in_days` 30 days and 60 days.
So, for any value that exceeds the limit, the `period_in_days` will be automatically reduced to the limit for the stream.

## Performance considerations

Information about rate limits you may find [here](https://developer-docs.amazon.com/sp-api/docs/usage-plans-and-rate-limits-in-the-sp-api).

## Data type map

| Integration Type         | Airbyte Type |
| :----------------------- | :----------- |
| `string`                 | `string`     |
| `int`, `float`, `number` | `number`     |
| `date`                   | `date`       |
| `datetime`               | `datetime`   |
| `array`                  | `array`      |
| `object`                 | `object`     |

## Changelog

| Version  | Date       | Pull Request                                                | Subject                                                                                                                                                                             |
|:---------|:-----------|:------------------------------------------------------------|:------------------------------------------------------------------------------------------------------------------------------------------------------------------------------------|
<<<<<<< HEAD
=======
| `3.3.2`  | 2024-02-13 | [\#33996](https://github.com/airbytehq/airbyte/pull/33996)  | Add integration tests                                                                                                                                                               |
>>>>>>> edcd5ed8
| `3.3.1`  | 2024-02-09 | [\#35106](https://github.com/airbytehq/airbyte/pull/35106)  | Add logs for the failed check command                                                                                                                                               |
| `3.3.0`  | 2024-02-09 | [\#35062](https://github.com/airbytehq/airbyte/pull/35062)  | Fix the check command for the `Vendor` account type                                                                                                                                 |
| `3.2.2`  | 2024-02-07 | [\#34914](https://github.com/airbytehq/airbyte/pull/34914)  | Fix date formatting for ledger reports with aggregation by month                                                                                                                    |
| `3.2.1`  | 2024-01-30 | [\#34654](https://github.com/airbytehq/airbyte/pull/34654)  | Fix date format in state message for streams with custom dates formatting                                                                                                           |
| `3.2.0`  | 2024-01-26 | [\#34549](https://github.com/airbytehq/airbyte/pull/34549)  | Update schemas for vendor analytics streams                                                                                                                                         |
| `3.1.0`  | 2024-01-17 | [\#34283](https://github.com/airbytehq/airbyte/pull/34283)  | Delete deprecated streams                                                                                                                                                           |
| `3.0.1`  | 2023-12-22 | [\#33741](https://github.com/airbytehq/airbyte/pull/33741)  | Improve report streams performance                                                                                                                                                  |
| `3.0.0`  | 2023-12-12 | [\#32977](https://github.com/airbytehq/airbyte/pull/32977)  | Make all streams incremental                                                                                                                                                        |
| `2.5.0`  | 2023-11-27 | [\#32505](https://github.com/airbytehq/airbyte/pull/32505)  | Make report options configurable via UI                                                                                                                                             |
| `2.4.0`  | 2023-11-23 | [\#32738](https://github.com/airbytehq/airbyte/pull/32738)  | Add `GET_VENDOR_NET_PURE_PRODUCT_MARGIN_REPORT`, `GET_VENDOR_REAL_TIME_INVENTORY_REPORT`, and `GET_VENDOR_TRAFFIC_REPORT` streams                                                   |
| `2.3.0`  | 2023-11-22 | [\#32541](https://github.com/airbytehq/airbyte/pull/32541)  | Make `GET_AFN_INVENTORY_DATA`, `GET_AFN_INVENTORY_DATA_BY_COUNTRY`, and `GET_V2_SETTLEMENT_REPORT_DATA_FLAT_FILE` streams incremental                                               |
| `2.2.0`  | 2023-11-21 | [\#32639](https://github.com/airbytehq/airbyte/pull/32639)  | Make start date optional, if start date is not provided, date 2 years ago from today will be used                                                                                   |
| `2.1.1`  | 2023-11-21 | [\#32560](https://github.com/airbytehq/airbyte/pull/32560)  | Silently exit sync if the retry attempts were unsuccessful                                                                                                                          |
| `2.1.0`  | 2023-11-21 | [\#32591](https://github.com/airbytehq/airbyte/pull/32591)  | Add new fields to GET_LEDGER_DETAIL_VIEW_DATA, GET_FBA_INVENTORY_PLANNING_DATA and Orders schemas                                                                                   |
| `2.0.2`  | 2023-11-17 | [\#32462](https://github.com/airbytehq/airbyte/pull/32462)  | Remove Max time option from specification; set default waiting time for reports to 1 hour                                                                                           |
| `2.0.1`  | 2023-11-16 | [\#32550](https://github.com/airbytehq/airbyte/pull/32550)  | Fix the OAuth flow                                                                                                                                                                  |
| `2.0.0`  | 2023-11-23 | [\#32355](https://github.com/airbytehq/airbyte/pull/32355)  | Remove Brand Analytics from Airbyte Cloud, permanently remove deprecated FBA reports                                                                                                |
| `1.6.2`  | 2023-11-14 | [\#32508](https://github.com/airbytehq/airbyte/pull/32508)  | Do not use AWS signature as it is no longer required by the Amazon API                                                                                                              |
| `1.6.1`  | 2023-11-13 | [\#32457](https://github.com/airbytehq/airbyte/pull/32457)  | Fix report decompression                                                                                                                                                            |
| `1.6.0`  | 2023-11-09 | [\#32259](https://github.com/airbytehq/airbyte/pull/32259)  | mark "aws_secret_key" and "aws_access_key" as required in specification; update schema for stream `Orders`                                                                          |
| `1.5.1`  | 2023-08-18 | [\#29255](https://github.com/airbytehq/airbyte/pull/29255)  | role_arn is optional on UI but not really on the backend blocking connector set up using oauth                                                                                      |
| `1.5.0`  | 2023-08-08 | [\#29054](https://github.com/airbytehq/airbyte/pull/29054)  | Add new stream `OrderItems`                                                                                                                                                         |
| `1.4.1`  | 2023-07-25 | [\#27050](https://github.com/airbytehq/airbyte/pull/27050)  | Fix - non vendor accounts connector create/check issue                                                                                                                              |
| `1.4.0`  | 2023-07-21 | [\#27110](https://github.com/airbytehq/airbyte/pull/27110)  | Add `GET_FLAT_FILE_ACTIONABLE_ORDER_DATA_SHIPPING` and `GET_ORDER_REPORT_DATA_SHIPPING` streams                                                                                     |
| `1.3.0`  | 2023-06-09 | [\#27110](https://github.com/airbytehq/airbyte/pull/27110)  | Removed `app_id` from `InputConfiguration`, refactored `spec`                                                                                                                       |
| `1.2.0`  | 2023-05-23 | [\#22503](https://github.com/airbytehq/airbyte/pull/22503)  | Enabled stream attribute customization from Source configuration                                                                                                                    |
| `1.1.0`  | 2023-04-21 | [\#23605](https://github.com/airbytehq/airbyte/pull/23605)  | Add FBA Reimbursement Report stream                                                                                                                                                 |
| `1.0.1`  | 2023-03-15 | [\#24098](https://github.com/airbytehq/airbyte/pull/24098)  | Add Belgium Marketplace                                                                                                                                                             |
| `1.0.0`  | 2023-03-13 | [\#23980](https://github.com/airbytehq/airbyte/pull/23980)  | Make `app_id` required. Increase `end_date` gap up to 5 minutes from now for Finance streams. Fix connection check failure when trying to connect to Amazon Vendor Central accounts |
| `0.2.33` | 2023-03-01 | [\#23606](https://github.com/airbytehq/airbyte/pull/23606)  | Implement reportOptions for all missing reports and refactor                                                                                                                        |
| `0.2.32` | 2022-02-21 | [\#23300](https://github.com/airbytehq/airbyte/pull/23300)  | Make AWS Access Key, AWS Secret Access and Role ARN optional                                                                                                                        |
| `0.2.31` | 2022-01-10 | [\#16430](https://github.com/airbytehq/airbyte/pull/16430)  | Implement slicing for report streams                                                                                                                                                |
| `0.2.30` | 2022-12-28 | [\#20896](https://github.com/airbytehq/airbyte/pull/20896)  | Validate connections without orders data                                                                                                                                            |
| `0.2.29` | 2022-11-18 | [\#19581](https://github.com/airbytehq/airbyte/pull/19581)  | Use user provided end date for GET_SALES_AND_TRAFFIC_REPORT                                                                                                                         |
| `0.2.28` | 2022-10-20 | [\#18283](https://github.com/airbytehq/airbyte/pull/18283)  | Added multiple (22) report types                                                                                                                                                    |
| `0.2.26` | 2022-09-24 | [\#16629](https://github.com/airbytehq/airbyte/pull/16629)  | Report API version to 2021-06-30, added multiple (5) report types                                                                                                                   |
| `0.2.25` | 2022-07-27 | [\#15063](https://github.com/airbytehq/airbyte/pull/15063)  | Add Restock Inventory Report                                                                                                                                                        |
| `0.2.24` | 2022-07-12 | [\#14625](https://github.com/airbytehq/airbyte/pull/14625)  | Add FBA Storage Fees Report                                                                                                                                                         |
| `0.2.23` | 2022-06-08 | [\#13604](https://github.com/airbytehq/airbyte/pull/13604)  | Add new streams: Fullfiments returns and Settlement reports                                                                                                                         |
| `0.2.22` | 2022-06-15 | [\#13633](https://github.com/airbytehq/airbyte/pull/13633)  | Fix - handle start date for financial stream                                                                                                                                        |
| `0.2.21` | 2022-06-01 | [\#13364](https://github.com/airbytehq/airbyte/pull/13364)  | Add financial streams                                                                                                                                                               |
| `0.2.20` | 2022-05-30 | [\#13059](https://github.com/airbytehq/airbyte/pull/13059)  | Add replication end date to config                                                                                                                                                  |
| `0.2.19` | 2022-05-24 | [\#13119](https://github.com/airbytehq/airbyte/pull/13119)  | Add OAuth2.0 support                                                                                                                                                                |
| `0.2.18` | 2022-05-06 | [\#12663](https://github.com/airbytehq/airbyte/pull/12663)  | Add GET_XML_BROWSE_TREE_DATA report                                                                                                                                                 |
| `0.2.17` | 2022-05-19 | [\#12946](https://github.com/airbytehq/airbyte/pull/12946)  | Add throttling exception managing in Orders streams                                                                                                                                 |
| `0.2.16` | 2022-05-04 | [\#12523](https://github.com/airbytehq/airbyte/pull/12523)  | allow to use IAM user arn or IAM role                                                                                                                                               |
| `0.2.15` | 2022-01-25 | [\#9789](https://github.com/airbytehq/airbyte/pull/9789)    | Add stream FbaReplacementsReports                                                                                                                                                   |
| `0.2.14` | 2022-01-19 | [\#9621](https://github.com/airbytehq/airbyte/pull/9621)    | Add GET_FLAT_FILE_ALL_ORDERS_DATA_BY_LAST_UPDATE_GENERAL report                                                                                                                     |
| `0.2.13` | 2022-01-18 | [\#9581](https://github.com/airbytehq/airbyte/pull/9581)    | Change createdSince parameter to dataStartTime                                                                                                                                      |
| `0.2.12` | 2022-01-05 | [\#9312](https://github.com/airbytehq/airbyte/pull/9312)    | Add all remaining brand analytics report streams                                                                                                                                    |
| `0.2.11` | 2022-01-05 | [\#9115](https://github.com/airbytehq/airbyte/pull/9115)    | Fix reading only 100 orders                                                                                                                                                         |
| `0.2.10` | 2021-12-31 | [\#9236](https://github.com/airbytehq/airbyte/pull/9236)    | Fix NoAuth deprecation warning                                                                                                                                                      |
| `0.2.9`  | 2021-12-30 | [\#9212](https://github.com/airbytehq/airbyte/pull/9212)    | Normalize GET_SELLER_FEEDBACK_DATA header field names                                                                                                                               |
| `0.2.8`  | 2021-12-22 | [\#8810](https://github.com/airbytehq/airbyte/pull/8810)    | Fix GET_SELLER_FEEDBACK_DATA Date cursor field format                                                                                                                               |
| `0.2.7`  | 2021-12-21 | [\#9002](https://github.com/airbytehq/airbyte/pull/9002)    | Extract REPORTS_MAX_WAIT_SECONDS to configurable parameter                                                                                                                          |
| `0.2.6`  | 2021-12-10 | [\#8179](https://github.com/airbytehq/airbyte/pull/8179)    | Add GET_BRAND_ANALYTICS_SEARCH_TERMS_REPORT report                                                                                                                                  |
| `0.2.5`  | 2021-12-06 | [\#8425](https://github.com/airbytehq/airbyte/pull/8425)    | Update title, description fields in spec                                                                                                                                            |
| `0.2.4`  | 2021-11-08 | [\#8021](https://github.com/airbytehq/airbyte/pull/8021)    | Added GET_SELLER_FEEDBACK_DATA report with incremental sync capability                                                                                                              |
| `0.2.3`  | 2021-11-08 | [\#7828](https://github.com/airbytehq/airbyte/pull/7828)    | Remove datetime format from all streams                                                                                                                                             |
| `0.2.2`  | 2021-11-08 | [\#7752](https://github.com/airbytehq/airbyte/pull/7752)    | Change `check_connection` function to use stream Orders                                                                                                                             |
| `0.2.1`  | 2021-09-17 | [\#5248](https://github.com/airbytehq/airbyte/pull/5248)    | Added `extra stream` support. Updated `reports streams` logics                                                                                                                      |
| `0.2.0`  | 2021-08-06 | [\#4863](https://github.com/airbytehq/airbyte/pull/4863)    | Rebuild source with `airbyte-cdk`                                                                                                                                                   |
| `0.1.3`  | 2021-06-23 | [\#4288](https://github.com/airbytehq/airbyte/pull/4288)    | Bugfix failing `connection check`                                                                                                                                                   |
| `0.1.2`  | 2021-06-15 | [\#4108](https://github.com/airbytehq/airbyte/pull/4108)    | Fixed: Sync fails with timeout when create report is CANCELLED`                                                                                                                     |<|MERGE_RESOLUTION|>--- conflicted
+++ resolved
@@ -165,10 +165,7 @@
 
 | Version  | Date       | Pull Request                                                | Subject                                                                                                                                                                             |
 |:---------|:-----------|:------------------------------------------------------------|:------------------------------------------------------------------------------------------------------------------------------------------------------------------------------------|
-<<<<<<< HEAD
-=======
 | `3.3.2`  | 2024-02-13 | [\#33996](https://github.com/airbytehq/airbyte/pull/33996)  | Add integration tests                                                                                                                                                               |
->>>>>>> edcd5ed8
 | `3.3.1`  | 2024-02-09 | [\#35106](https://github.com/airbytehq/airbyte/pull/35106)  | Add logs for the failed check command                                                                                                                                               |
 | `3.3.0`  | 2024-02-09 | [\#35062](https://github.com/airbytehq/airbyte/pull/35062)  | Fix the check command for the `Vendor` account type                                                                                                                                 |
 | `3.2.2`  | 2024-02-07 | [\#34914](https://github.com/airbytehq/airbyte/pull/34914)  | Fix date formatting for ledger reports with aggregation by month                                                                                                                    |
