# Postgres

This page guides you through the process of setting up the Postgres destination connector.

:::caution
Postgres, while an excellent relational database, is not a data warehouse. Postgres is likely to perform poorly with large data volumes. Even postgres-compatible destinations (e.g. AWS Aurora) are not immune to slowdowns when dealing with large writes or updates over ~500GB. Especially when using normalization with `destination-postgres`, be sure to monitor your database's memory and CPU usage during your syncs. It is possible for your destination to 'lock up', and incur high usage costs with large sync volumes.
:::

## Prerequisites

To use the Postgres destination, you'll need:

- A Postgres server version 9.5 or above

Airbyte Cloud only supports connecting to your Postgres instances with SSL or TLS encryption. TLS is
used by default. Other than that, you can proceed with the open-source instructions below.

You'll need the following information to configure the Postgres destination:

- **Host** - The host name of the server.
- **Port** - The port number the server is listening on. Defaults to the PostgreSQL™ standard port number (5432).
- **Username**
- **Password**
- **Default Schema Name** - Specify the schema (or several schemas separated by commas) to be set in the search-path. These schemas will be used to resolve unqualified object names used in statements executed over this connection.
- **Database** - The database name. The default is to connect to a database with the same name as the user name.
- **JDBC URL Params** (optional)

[Refer to this guide for more details](https://jdbc.postgresql.org/documentation/use/#connecting-to-the-database)

#### Configure Network Access

Make sure your Postgres database can be accessed by Airbyte. If your database is within a VPC, you
may need to allow access from the IP you're using to expose Airbyte.

## Step 1: Set up Postgres

#### **Permissions**

You need a Postgres user with the following permissions:

- can create tables and write rows.
- can create schemas e.g:

You can create such a user by running:

```
CREATE USER airbyte_user WITH PASSWORD '<password>';
GRANT CREATE, TEMPORARY ON DATABASE <database> TO airbyte_user;
```

You can also use a pre-existing user but we highly recommend creating a dedicated user for Airbyte.

## Step 2: Set up the Postgres connector in Airbyte

#### Target Database

You will need to choose an existing database or create a new database that will be used to store
synced data from Airbyte.

## Naming Conventions

From [Postgres SQL Identifiers syntax](https://www.postgresql.org/docs/9.0/sql-syntax-lexical.html#SQL-SYNTAX-IDENTIFIERS):

- SQL identifiers and key words must begin with a letter \(a-z, but also letters with diacritical
  marks and non-Latin letters\) or an underscore \(\_\).
- Subsequent characters in an identifier or key word can be letters, underscores, digits \(0-9\), or
  dollar signs \($\).

  Note that dollar signs are not allowed in identifiers according to the SQL standard,
  so their use might render applications less portable. The SQL standard will not define a key word
  that contains digits or starts or ends with an underscore, so identifiers of this form are safe
  against possible conflict with future extensions of the standard.

- The system uses no more than NAMEDATALEN-1 bytes of an identifier; longer names can be written in
  commands, but they will be truncated. By default, NAMEDATALEN is 64 so the maximum identifier
  length is 63 bytes
- Quoted identifiers can contain any character, except the character with code zero. \(To include a
  double quote, write two double quotes.\) This allows constructing table or column names that would
  otherwise not be possible, such as ones containing spaces or ampersands. The length limitation
  still applies.
- Quoting an identifier also makes it case-sensitive, whereas unquoted names are always folded to
  lower case.
- In order to make your applications portable and less error-prone, use consistent quoting with each name (either always quote it or never quote it).

:::info

Airbyte Postgres destination will create raw tables and schemas using the Unquoted
identifiers by replacing any special characters with an underscore. All final tables and their corresponding
columns are created using Quoted identifiers preserving the case sensitivity.

:::

**For Airbyte Cloud:**

1. [Log into your Airbyte Cloud](https://cloud.airbyte.com/workspaces) account.
2. In the left navigation bar, click **Destinations**. In the top-right corner, click **new destination**.
3. On the Set up the destination page, enter the name for the Postgres connector
   and select **Postgres** from the Destination type dropdown.
4. Enter a name for your source.
5. For the **Host**, **Port**, and **DB Name**, enter the hostname, port number, and name for your Postgres database.
6. List the **Default Schemas**.
   :::note
   The schema names are case sensitive. The 'public' schema is set by default. Multiple schemas may be used at one time. No schemas set explicitly - will sync all of existing.
   :::
7. For **User** and **Password**, enter the username and password you created in [Step 1](#step-1-optional-create-a-dedicated-read-only-user).
8. For Airbyte Open Source, toggle the switch to connect using SSL. For Airbyte Cloud uses SSL by default.
9. For SSL Modes, select:
   - **disable** to disable encrypted communication between Airbyte and the source
   - **allow** to enable encrypted communication only when required by the source
   - **prefer** to allow unencrypted communication only when the source doesn't support encryption
   - **require** to always require encryption. Note: The connection will fail if the source doesn't support encryption.
   - **verify-ca** to always require encryption and verify that the source has a valid SSL certificate
   - **verify-full** to always require encryption and verify the identity of the source
10. To customize the JDBC connection beyond common options, specify additional supported [JDBC URL parameters](https://jdbc.postgresql.org/documentation/head/connect.html) as key-value pairs separated by the symbol & in the **JDBC URL Parameters (Advanced)** field.

    Example: key1=value1&key2=value2&key3=value3

    These parameters will be added at the end of the JDBC URL that the AirByte will use to connect to your Postgres database.

    The connector now supports `connectTimeout` and defaults to 60 seconds. Setting connectTimeout to 0 seconds will set the timeout to the longest time available.

    **Note:** Do not use the following keys in JDBC URL Params field as they will be overwritten by Airbyte:
    `currentSchema`, `user`, `password`, `ssl`, and `sslmode`.

    :::warning
    This is an advanced configuration option. Users are advised to use it with caution.
    :::

11. For SSH Tunnel Method, select:

    - **No Tunnel** for a direct connection to the database
    - **SSH Key Authentication** to use an RSA Private as your secret for establishing the SSH tunnel
    - **Password Authentication** to use a password as your secret for establishing the SSH tunnel

    :::warning
    Since Airbyte Cloud requires encrypted communication, select **SSH Key Authentication** or **Password Authentication** if you selected **disable**, **allow**, or **prefer** as the **SSL Mode**; otherwise, the connection will fail.
    :::

12. Click **Set up destination**.

## Supported sync modes

The Postgres destination connector supports the
following[ sync modes](https://docs.airbyte.com/cloud/core-concepts#connection-sync-modes):

| Feature                        | Supported?\(Yes/No\) | Notes |
| :----------------------------- | :------------------- | :---- |
| Full Refresh Sync              | Yes                  |       |
| Incremental - Append Sync      | Yes                  |       |
| Incremental - Append + Deduped | Yes                  |       |
| Namespaces                     | Yes                  |       |

## Schema map

### Output Schema (Raw Tables)

Each stream will be mapped to a separate raw table in Postgres. The default schema in which the raw tables are 
created is `airbyte_internal`. This can be overridden in the configuration. 
Each table will contain 3 columns:

- `_airbyte_raw_id`: a uuid assigned by Airbyte to each event that is processed. The column type in
  Postgres is `VARCHAR`.
- `_airbyte_extracted_at`: a timestamp representing when the event was pulled from the data source.
  The column type in Postgres is `TIMESTAMP WITH TIME ZONE`.
- `_airbyte_loaded_at`: a timestamp representing when the row was processed into final table.
    The column type in Postgres is `TIMESTAMP WITH TIME ZONE`.
- `_airbyte_data`: a json blob representing with the event data. The column type in Postgres
  is `JSONB`.

### Final Tables Data type mapping
| Airbyte Type               | Postgres Type            |
|:---------------------------|:-------------------------|
| string                     | VARCHAR                  |
| number                     | DECIMAL                  |
| integer                    | BIGINT                   |
| boolean                    | BOOLEAN                  |
| object                     | JSONB                    |
| array                      | JSONB                    |
| timestamp_with_timezone    | TIMESTAMP WITH TIME ZONE |
| timestamp_without_timezone | TIMESTAMP                |
| time_with_timezone         | TIME WITH TIME ZONE      |
| time_without_timezone      | TIME                     |
| date                       | DATE                     |

## Tutorials

Now that you have set up the Postgres destination connector, check out the following tutorials:

- [Migrate from mysql to postgres](https://airbyte.com/tutorials/migrate-from-mysql-to-postgresql)
- [Postgres replication](https://airbyte.com/tutorials/postgres-replication)

## Changelog

| Version | Date       | Pull Request                                               | Subject                                                                                             |
|:--------|:-----------|:-----------------------------------------------------------|:----------------------------------------------------------------------------------------------------|
<<<<<<< HEAD
=======
| 2.0.1   | 2024-02-22 | [35385](https://github.com/airbytehq/airbyte/pull/35385)   | Upgrade CDK to 0.23.0; Gathering required initial state upfront                                     |
>>>>>>> d32d8953
| 2.0.0   | 2024-02-09 | [35042](https://github.com/airbytehq/airbyte/pull/35042)   | GA release V2 destinations format.                                                                  |
| 0.6.3   | 2024-02-06 | [34891](https://github.com/airbytehq/airbyte/pull/34891)   | Remove varchar limit, use system defaults                                                           |
| 0.6.2   | 2024-01-30 | [34683](https://github.com/airbytehq/airbyte/pull/34683)   | CDK Upgrade 0.16.3; Fix dependency mismatches in slf4j lib                                          |
| 0.6.1   | 2024-01-29 | [34630](https://github.com/airbytehq/airbyte/pull/34630)   | CDK Upgrade; Use lowercase raw table in T+D queries.                                                |
| 0.6.0   | 2024-01-19 | [34372](https://github.com/airbytehq/airbyte/pull/34372)   | Add dv2 flag in spec                                                                                |
| 0.5.5   | 2024-01-18 | [34236](https://github.com/airbytehq/airbyte/pull/34236)   | Upgrade CDK to 0.13.1; Add indexes in raw table for query optimization                              |
| 0.5.4   | 2024-01-11 | [34177](https://github.com/airbytehq/airbyte/pull/34177)   | Add code for DV2 beta (no user-visible changes)                                                     |
| 0.5.3   | 2024-01-10 | [34135](https://github.com/airbytehq/airbyte/pull/34135)   | Use published CDK missed in previous release                                                        |
| 0.5.2   | 2024-01-08 | [33875](https://github.com/airbytehq/airbyte/pull/33875)   | Update CDK to get Tunnel heartbeats feature                                                         |
| 0.5.1   | 2024-01-04 | [33873](https://github.com/airbytehq/airbyte/pull/33873)   | Install normalization to enable DV2 beta                                                            |
| 0.5.0   | 2023-12-18 | [33507](https://github.com/airbytehq/airbyte/pull/33507)   | Upgrade to latest CDK; Fix DATs and tests                                                           |
| 0.4.0   | 2023-06-27 | [\#27781](https://github.com/airbytehq/airbyte/pull/27781) | License Update: Elv2                                                                                |
| 0.3.27  | 2023-04-04 | [\#24604](https://github.com/airbytehq/airbyte/pull/24604) | Support for destination checkpointing                                                               |
| 0.3.26  | 2022-09-27 | [\#17299](https://github.com/airbytehq/airbyte/pull/17299) | Improve error handling for strict-encrypt postgres destination                                      |
| 0.3.24  | 2022-09-08 | [\#16046](https://github.com/airbytehq/airbyte/pull/16046) | Fix missing database name URL Encoding                                                              |
| 0.3.23  | 2022-07-18 | [\#16260](https://github.com/airbytehq/airbyte/pull/16260) | Prevent traffic going on an unsecured channel in strict-encryption version of destination postgres  |
| 0.3.22  | 2022-07-18 | [\#13840](https://github.com/airbytehq/airbyte/pull/13840) | Added the ability to connect using different SSL modes and SSL certificates                         |
| 0.3.21  | 2022-07-06 | [\#14479](https://github.com/airbytehq/airbyte/pull/14479) | Publish amd64 and arm64 versions of the connector                                                   |
| 0.3.20  | 2022-05-17 | [\#12820](https://github.com/airbytehq/airbyte/pull/12820) | Improved 'check' operation performance                                                              |
| 0.3.19  | 2022-04-25 | [\#12195](https://github.com/airbytehq/airbyte/pull/12195) | Add support for additional JDBC URL Params input                                                    |
| 0.3.18  | 2022-04-12 | [\#11729](https://github.com/airbytehq/airbyte/pull/11514) | Bump mina-sshd from 2.7.0 to 2.8.0                                                                  |
| 0.3.17  | 2022-04-05 | [\#11729](https://github.com/airbytehq/airbyte/pull/11729) | Fixed bug with dashes in schema name                                                                |
| 0.3.15  | 2022-02-25 | [\#10421](https://github.com/airbytehq/airbyte/pull/10421) | Refactor JDBC parameters handling                                                                   |
| 0.3.14  | 2022-02-14 | [\#10256](https://github.com/airbytehq/airbyte/pull/10256) | (unpublished) Add `-XX:+ExitOnOutOfMemoryError` JVM option                                          |
| 0.3.13  | 2021-12-01 | [\#8371](https://github.com/airbytehq/airbyte/pull/8371)   | Fixed incorrect handling "\n" in ssh key                                                            |
| 0.3.12  | 2021-11-08 | [\#7719](https://github.com/airbytehq/airbyte/pull/7719)   | Improve handling of wide rows by buffering records based on their byte size rather than their count |
| 0.3.11  | 2021-09-07 | [\#5743](https://github.com/airbytehq/airbyte/pull/5743)   | Add SSH Tunnel support                                                                              |
| 0.3.10  | 2021-08-11 | [\#5336](https://github.com/airbytehq/airbyte/pull/5336)   | Destination Postgres: fix \u0000\(NULL\) value processing                                           |<|MERGE_RESOLUTION|>--- conflicted
+++ resolved
@@ -193,10 +193,7 @@
 
 | Version | Date       | Pull Request                                               | Subject                                                                                             |
 |:--------|:-----------|:-----------------------------------------------------------|:----------------------------------------------------------------------------------------------------|
-<<<<<<< HEAD
-=======
 | 2.0.1   | 2024-02-22 | [35385](https://github.com/airbytehq/airbyte/pull/35385)   | Upgrade CDK to 0.23.0; Gathering required initial state upfront                                     |
->>>>>>> d32d8953
 | 2.0.0   | 2024-02-09 | [35042](https://github.com/airbytehq/airbyte/pull/35042)   | GA release V2 destinations format.                                                                  |
 | 0.6.3   | 2024-02-06 | [34891](https://github.com/airbytehq/airbyte/pull/34891)   | Remove varchar limit, use system defaults                                                           |
 | 0.6.2   | 2024-01-30 | [34683](https://github.com/airbytehq/airbyte/pull/34683)   | CDK Upgrade 0.16.3; Fix dependency mismatches in slf4j lib                                          |
