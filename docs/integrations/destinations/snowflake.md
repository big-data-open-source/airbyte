# Snowflake

Setting up the Snowflake destination connector involves setting up Snowflake entities (warehouse, database, schema, user, and role) in the Snowflake console and configuring the Snowflake destination connector using the Airbyte UI.

This page describes the step-by-step process of setting up the Snowflake destination connector.

## Prerequisites

- A Snowflake account with the [ACCOUNTADMIN](https://docs.snowflake.com/en/user-guide/security-access-control-considerations.html) role. If you don’t have an account with the `ACCOUNTADMIN` role, contact your Snowflake administrator to set one up for you.
- (Optional) An AWS, or Google Cloud Storage.

### Network policies

By default, Snowflake allows users to connect to the service from any computer or device IP address. A security administrator (i.e. users with the SECURITYADMIN role) or higher can create a network policy to allow or deny access to a single IP address or a list of addresses.

If you have any issues connecting with Airbyte Cloud please make sure that the list of IP addresses is on the allowed list

To determine whether a network policy is set on your account or for a specific user, execute the _SHOW PARAMETERS_ command.

**Account**

```
SHOW PARAMETERS LIKE 'network_policy' IN ACCOUNT;
```

**User**

```
SHOW PARAMETERS LIKE 'network_policy' IN USER <username>;
```

To read more please check official [Snowflake documentation](https://docs.snowflake.com/en/user-guide/network-policies.html#)

## Setup guide

### Step 1: Set up Airbyte-specific entities in Snowflake

To set up the Snowflake destination connector, you first need to create Airbyte-specific Snowflake entities (a warehouse, database, schema, user, and role) with the `OWNERSHIP` permission to write data into Snowflake, track costs pertaining to Airbyte, and control permissions at a granular level.

You can use the following script in a new [Snowflake worksheet](https://docs.snowflake.com/en/user-guide/ui-worksheet.html) to create the entities:

1.  [Log into your Snowflake account](https://www.snowflake.com/login/).
2.  Edit the following script to change the password to a more secure password and to change the names of other resources if you so desire.

    **Note:** Make sure you follow the [Snowflake identifier requirements](https://docs.snowflake.com/en/sql-reference/identifiers-syntax.html) while renaming the resources.

        -- set variables (these need to be uppercase)
        set airbyte_role = 'AIRBYTE_ROLE';
        set airbyte_username = 'AIRBYTE_USER';
        set airbyte_warehouse = 'AIRBYTE_WAREHOUSE';
        set airbyte_database = 'AIRBYTE_DATABASE';
        set airbyte_schema = 'AIRBYTE_SCHEMA';

        -- set user password
        set airbyte_password = 'password';

        begin;

        -- create Airbyte role
        use role securityadmin;
        create role if not exists identifier($airbyte_role);
        grant role identifier($airbyte_role) to role SYSADMIN;

        -- create Airbyte user
        create user if not exists identifier($airbyte_username)
        password = $airbyte_password
        default_role = $airbyte_role
        default_warehouse = $airbyte_warehouse;

        grant role identifier($airbyte_role) to user identifier($airbyte_username);

        -- change role to sysadmin for warehouse / database steps
        use role sysadmin;

        -- create Airbyte warehouse
        create warehouse if not exists identifier($airbyte_warehouse)
        warehouse_size = xsmall
        warehouse_type = standard
        auto_suspend = 60
        auto_resume = true
        initially_suspended = true;

        -- create Airbyte database
        create database if not exists identifier($airbyte_database);

        -- grant Airbyte warehouse access
        grant USAGE
        on warehouse identifier($airbyte_warehouse)
        to role identifier($airbyte_role);

        -- grant Airbyte database access
        grant OWNERSHIP
        on database identifier($airbyte_database)
        to role identifier($airbyte_role);

        commit;

        begin;

        USE DATABASE identifier($airbyte_database);

        -- create schema for Airbyte data
        CREATE SCHEMA IF NOT EXISTS identifier($airbyte_schema);

        commit;

        begin;

        -- grant Airbyte schema access
        grant OWNERSHIP
        on schema identifier($airbyte_schema)
        to role identifier($airbyte_role);

        commit;

3.  Run the script using the [Worksheet page](https://docs.snowflake.com/en/user-guide/ui-worksheet.html) or [Snowsight](https://docs.snowflake.com/en/user-guide/ui-snowsight-gs.html). Make sure to select the **All Queries** checkbox.

### Step 2: Set up a data loading method

Airbyte uses Snowflake’s [Internal Stage](https://docs.snowflake.com/en/user-guide/data-load-local-file-system-create-stage.html) to load data.

Make sure the database and schema have the `USAGE` privilege.

### Step 3: Set up Snowflake as a destination in Airbyte

Navigate to the Airbyte UI to set up Snowflake as a destination. You can authenticate using username/password or OAuth 2.0:

### Login and Password

| Field                                                                                                 | Description                                                                                                                                                                                                                          |
|-------------------------------------------------------------------------------------------------------|--------------------------------------------------------------------------------------------------------------------------------------------------------------------------------------------------------------------------------------|
| [Host](https://docs.snowflake.com/en/user-guide/admin-account-identifier.html)                        | The host domain of the snowflake instance (must include the account, region, cloud environment, and end with snowflakecomputing.com). Example: `accountname.us-east-2.aws.snowflakecomputing.com`                                    |
| [Role](https://docs.snowflake.com/en/user-guide/security-access-control-overview.html#roles)          | The role you created in Step 1 for Airbyte to access Snowflake. Example: `AIRBYTE_ROLE`                                                                                                                                              |
| [Warehouse](https://docs.snowflake.com/en/user-guide/warehouses-overview.html#overview-of-warehouses) | The warehouse you created in Step 1 for Airbyte to sync data into. Example: `AIRBYTE_WAREHOUSE`                                                                                                                                      |
| [Database](https://docs.snowflake.com/en/sql-reference/ddl-database.html#database-schema-share-ddl)   | The database you created in Step 1 for Airbyte to sync data into. Example: `AIRBYTE_DATABASE`                                                                                                                                        |
| [Schema](https://docs.snowflake.com/en/sql-reference/ddl-database.html#database-schema-share-ddl)     | The default schema used as the target schema for all statements issued from the connection that do not explicitly specify a schema name.                                                                                             |
| Username                                                                                              | The username you created in Step 1 to allow Airbyte to access the database. Example: `AIRBYTE_USER`                                                                                                                                  |
| Password                                                                                              | The password associated with the username.                                                                                                                                                                                           |
| [JDBC URL Params](https://docs.snowflake.com/en/user-guide/jdbc-parameters.html) (Optional)           | Additional properties to pass to the JDBC URL string when connecting to the database formatted as `key=value` pairs separated by the symbol `&`. Example: `key1=value1&key2=value2&key3=value3`                                      |
| Disable Final Tables (Optional)                                                                       | Disables writing final Typed tables See [output schema](#output-schema). WARNING! The data format in \_airbyte_data is likely stable but there are no guarantees that other metadata columns will remain the same in future versions |

### OAuth 2.0

| Field                                                                                                 | Description                                                                                                                                                                                       |
|:------------------------------------------------------------------------------------------------------|:--------------------------------------------------------------------------------------------------------------------------------------------------------------------------------------------------|
| [Host](https://docs.snowflake.com/en/user-guide/admin-account-identifier.html)                        | The host domain of the snowflake instance (must include the account, region, cloud environment, and end with snowflakecomputing.com). Example: `accountname.us-east-2.aws.snowflakecomputing.com` |
| [Role](https://docs.snowflake.com/en/user-guide/security-access-control-overview.html#roles)          | The role you created in Step 1 for Airbyte to access Snowflake. Example: `AIRBYTE_ROLE`                                                                                                           |
| [Warehouse](https://docs.snowflake.com/en/user-guide/warehouses-overview.html#overview-of-warehouses) | The warehouse you created in Step 1 for Airbyte to sync data into. Example: `AIRBYTE_WAREHOUSE`                                                                                                   |
| [Database](https://docs.snowflake.com/en/sql-reference/ddl-database.html#database-schema-share-ddl)   | The database you created in Step 1 for Airbyte to sync data into. Example: `AIRBYTE_DATABASE`                                                                                                     |
| [Schema](https://docs.snowflake.com/en/sql-reference/ddl-database.html#database-schema-share-ddl)     | The default schema used as the target schema for all statements issued from the connection that do not explicitly specify a schema name.                                                          |
| Username                                                                                              | The username you created in Step 1 to allow Airbyte to access the database. Example: `AIRBYTE_USER`                                                                                               |
| OAuth2                                                                                                | The Login name and password to obtain auth token.                                                                                                                                                 |
| [JDBC URL Params](https://docs.snowflake.com/en/user-guide/jdbc-parameters.html) (Optional)           | Additional properties to pass to the JDBC URL string when connecting to the database formatted as `key=value` pairs separated by the symbol `&`. Example: `key1=value1&key2=value2&key3=value3`   |

### Key pair authentication

    In order to configure key pair authentication you will need a private/public key pair.
    If you do not have the key pair yet, you can generate one using openssl command line tool
    Use this command in order to generate an unencrypted private key file:

       `openssl genrsa 2048 | openssl pkcs8 -topk8 -inform PEM -out rsa_key.p8 -nocrypt`

    Alternatively, use this command to generate an encrypted private key file:

      `openssl genrsa 2048 | openssl pkcs8 -topk8 -inform PEM -v1 PBE-SHA1-RC4-128 -out rsa_key.p8`

    Once you have your private key, you need to generate a matching public key.
    You can do so with the following command:

      `openssl rsa -in rsa_key.p8 -pubout -out rsa_key.pub`

    Finally, you need to add the public key to your Snowflake user account.
    You can do so with the following SQL command in Snowflake:

      `alter user <user_name> set rsa_public_key=<public_key_value>;`

    and replace `<user_name>` with your user name and `<public_key_value>` with your public key.

## Output schema

Airbyte outputs each stream into its own raw table in `airbyte_internal` schema by default (can be overriden by user) and a final table with Typed columns. Contents in raw table are _NOT_ deduplicated.

### Raw Table schema

| Airbyte field          | Description                                                        | Column type              |
|------------------------|--------------------------------------------------------------------|--------------------------|
| \_airbyte_raw_id       | A UUID assigned to each processed event                            | VARCHAR                  |
| \_airbyte_extracted_at | A timestamp for when the event was pulled from the data source     | TIMESTAMP WITH TIME ZONE |
| \_airbyte_loaded_at    | Timestamp to indicate when the record was loaded into Typed tables | TIMESTAMP WITH TIME ZONE |
| \_airbyte_data         | A JSON blob with the event data.                                   | VARIANT                  |

**Note:** Although the contents of the `_airbyte_data` are fairly stable, schema of the raw table could be subject to change in future versions.

**Note:** By default, Airbyte creates permanent tables. If you prefer transient tables, create a dedicated transient database for Airbyte. For more information, refer to[ Working with Temporary and Transient Tables](https://docs.snowflake.com/en/user-guide/tables-temp-transient.html)

## Data type map

| Airbyte type                        | Snowflake type |
|:------------------------------------|:---------------|
| STRING                              | TEXT           |
| STRING (BASE64)                     | TEXT           |
| STRING (BIG_NUMBER)                 | TEXT           |
| STRING (BIG_INTEGER)                | TEXT           |
| NUMBER                              | FLOAT          |
| INTEGER                             | NUMBER         |
| BOOLEAN                             | BOOLEAN        |
| STRING (TIMESTAMP_WITH_TIMEZONE)    | TIMESTAMP_TZ   |
| STRING (TIMESTAMP_WITHOUT_TIMEZONE) | TIMESTAMP_NTZ  |
| STRING (TIME_WITH_TIMEZONE)         | TEXT           |
| STRING (TIME_WITHOUT_TIMEZONE)      | TIME           |
| DATE                                | DATE           |
| OBJECT                              | OBJECT         |
| ARRAY                               | ARRAY          |

## Supported sync modes

The Snowflake destination supports the following sync modes:

- [Full Refresh - Overwrite](https://docs.airbyte.com/understanding-airbyte/connections/full-refresh-overwrite/)
- [Full Refresh - Append](https://docs.airbyte.com/understanding-airbyte/connections/full-refresh-append)
- [Incremental Sync - Append](https://docs.airbyte.com/understanding-airbyte/connections/incremental-append)
- [Incremental Sync - Append + Deduped](https://docs.airbyte.com/understanding-airbyte/connections/incremental-append-deduped)

## Snowflake tutorials

Now that you have set up the Snowflake destination connector, check out the following Snowflake tutorials:

- [Build a data ingestion pipeline from Mailchimp to Snowflake](https://airbyte.com/tutorials/data-ingestion-pipeline-mailchimp-snowflake)
- [Replicate data from a PostgreSQL database to Snowflake](https://airbyte.com/tutorials/postgresql-database-to-snowflake)
- [Migrate your data from Redshift to Snowflake](https://airbyte.com/tutorials/redshift-to-snowflake)
- [Orchestrate ELT pipelines with Prefect, Airbyte and dbt](https://airbyte.com/tutorials/elt-pipeline-prefect-airbyte-dbt)

## Troubleshooting

### 'Current role does not have permissions on the target schema'

If you receive an error stating `Current role does not have permissions on the target schema` make sure that the
Snowflake destination `SCHEMA` is one that the role you've provided has permissions on. When creating a connection,
it may allow you to select `Mirror source structure` for the `Destination namespace`, which if you have followed
some of our default examples and tutorials may result in the connection trying to write to a `PUBLIC` schema.

A quick fix could be to edit your connection's 'Replication' settings from `Mirror source structure` to `Destination Default`.
Otherwise, make sure to grant the role the required permissions in the desired namespace.

## Changelog

| Version         | Date       | Pull Request                                               | Subject                                                                                                                                                         |
|:----------------|:-----------|:-----------------------------------------------------------|:----------------------------------------------------------------------------------------------------------------------------------------------------------------|
<<<<<<< HEAD
| 3.5.13 | 2024-02-22 | [35569](https://github.com/airbytehq/airbyte/pull/35569) | Fix logging bug. |
=======
| 3.5.14          | 2024-02-22 | [35456](https://github.com/airbytehq/airbyte/pull/35456)   | Adopt CDK 0.23.0; Gather initial state upfront, reduce information_schema calls                                                                                 |
| 3.5.13          | 2024-02-22 | [35569](https://github.com/airbytehq/airbyte/pull/35569)   | Fix logging bug.                                                                                                                                                |
>>>>>>> d32d8953
| 3.5.12          | 2024-02-15 | [35240](https://github.com/airbytehq/airbyte/pull/35240)   | Adopt CDK 0.20.9                                                                                                                                                |
| 3.5.11          | 2024-02-12 | [35194](https://github.com/airbytehq/airbyte/pull/35194)   | Reorder auth options                                                                                                                                            |
| 3.5.10          | 2024-02-12 | [35144](https://github.com/airbytehq/airbyte/pull/35144)   | Adopt CDK 0.20.2                                                                                                                                                |
| 3.5.9           | 2024-02-12 | [35111](https://github.com/airbytehq/airbyte/pull/35111)   | Adopt CDK 0.20.1                                                                                                                                                |
| 3.5.8           | 2024-02-09 | [34574](https://github.com/airbytehq/airbyte/pull/34574)   | Adopt CDK 0.20.0                                                                                                                                                |
| 3.5.7           | 2024-02-08 | [34747](https://github.com/airbytehq/airbyte/pull/34747)   | Adopt CDK 0.19.0                                                                                                                                                |
| 3.5.6           | 2024-02-08 | [\#35027](https://github.com/airbytehq/airbyte/pull/35027) | Upgrade CDK to version 0.17.1                                                                                                                                   |
| 3.5.5           | 2024-02-08 | [\#34502](https://github.com/airbytehq/airbyte/pull/34502) | Reduce COPY frequency                                                                                                                                           |
| 3.5.4           | 2024-01-24 | [\#34451](https://github.com/airbytehq/airbyte/pull/34451) | Improve logging for unparseable input                                                                                                                           |
| 3.5.3           | 2024-01-25 | [\#34528](https://github.com/airbytehq/airbyte/pull/34528) | Fix spurious `check` failure (`UnsupportedOperationException: Snowflake does not use the native JDBC DV2 interface`)                                            |
| 3.5.2           | 2024-01-24 | [\#34458](https://github.com/airbytehq/airbyte/pull/34458) | Improve error reporting                                                                                                                                         |
| 3.5.1           | 2024-01-24 | [\#34501](https://github.com/airbytehq/airbyte/pull/34501) | Internal code changes for Destinations V2                                                                                                                       |
| 3.5.0           | 2024-01-24 | [\#34462](https://github.com/airbytehq/airbyte/pull/34462) | Upgrade CDK to 0.14.0                                                                                                                                           |
| 3.4.22          | 2024-01-12 | [\#34227](https://github.com/airbytehq/airbyte/pull/34227) | Upgrade CDK to 0.12.0; Cleanup unused dependencies                                                                                                              |
| 3.4.21          | 2024-01-10 | [\#34083](https://github.com/airbytehq/airbyte/pull/34083) | Emit destination stats as part of the state message                                                                                                             |
| 3.4.20          | 2024-01-05 | [\#33948](https://github.com/airbytehq/airbyte/pull/33948) | Skip retrieving initial table state when setup fails                                                                                                            |
| 3.4.19          | 2024-01-04 | [\#33730](https://github.com/airbytehq/airbyte/pull/33730) | Internal code structure changes                                                                                                                                 |
| 3.4.18          | 2024-01-02 | [\#33728](https://github.com/airbytehq/airbyte/pull/33728) | Add option to only type and dedupe at the end of the sync                                                                                                       |
| 3.4.17          | 2023-12-20 | [\#33704](https://github.com/airbytehq/airbyte/pull/33704) | Update to java CDK 0.10.0 (no changes)                                                                                                                          |
| 3.4.16          | 2023-12-18 | [\#33124](https://github.com/airbytehq/airbyte/pull/33124) | Make Schema Creation Seperate from Table Creation                                                                                                               |
| 3.4.15          | 2023-12-13 | [\#33232](https://github.com/airbytehq/airbyte/pull/33232) | Only run typing+deduping for a stream if the stream had any records                                                                                             |
| 3.4.14          | 2023-12-08 | [\#33263](https://github.com/airbytehq/airbyte/pull/33263) | Adopt java CDK version 0.7.0                                                                                                                                    |
| 3.4.13          | 2023-12-05 | [\#32326](https://github.com/airbytehq/airbyte/pull/32326) | Use jdbc metadata for table existence check                                                                                                                     |
| 3.4.12          | 2023-12-04 | [\#33084](https://github.com/airbytehq/airbyte/pull/33084) | T&D SQL statements moved to debug log level                                                                                                                     |
| 3.4.11          | 2023-11-14 | [\#32526](https://github.com/airbytehq/airbyte/pull/32526) | Clean up memory manager logs.                                                                                                                                   |
| 3.4.10          | 2023-11-08 | [\#32125](https://github.com/airbytehq/airbyte/pull/32125) | Fix compilation warnings.                                                                                                                                       |
| 3.4.9           | 2023-11-06 | [\#32026](https://github.com/airbytehq/airbyte/pull/32026) | Add separate TRY_CAST transaction to reduce compute usage                                                                                                       |
| 3.4.8           | 2023-11-06 | [\#32190](https://github.com/airbytehq/airbyte/pull/32190) | Further improve error reporting                                                                                                                                 |
| 3.4.7           | 2023-11-06 | [\#32193](https://github.com/airbytehq/airbyte/pull/32193) | Adopt java CDK version 0.4.1.                                                                                                                                   |
| 3.4.6           | 2023-11-02 | [\#32124](https://github.com/airbytehq/airbyte/pull/32124) | Revert `merge` statement                                                                                                                                        |
| 3.4.5           | 2023-11-02 | [\#31983](https://github.com/airbytehq/airbyte/pull/31983) | Improve error reporting                                                                                                                                         |
| 3.4.4           | 2023-10-30 | [\#31985](https://github.com/airbytehq/airbyte/pull/31985) | Delay upgrade deadline to Nov 7                                                                                                                                 |
| 3.4.3           | 2023-10-30 | [\#31960](https://github.com/airbytehq/airbyte/pull/31960) | Adopt java CDK version 0.2.0.                                                                                                                                   |
| 3.4.2           | 2023-10-27 | [\#31897](https://github.com/airbytehq/airbyte/pull/31897) | Further filtering on extracted_at                                                                                                                               |
| 3.4.1           | 2023-10-27 | [\#31683](https://github.com/airbytehq/airbyte/pull/31683) | Performance enhancement (switch to a `merge` statement for incremental-dedup syncs)                                                                             |
| 3.4.0           | 2023-10-25 | [\#31686](https://github.com/airbytehq/airbyte/pull/31686) | Opt out flag for typed and deduped tables                                                                                                                       |
| 3.3.0           | 2023-10-25 | [\#31520](https://github.com/airbytehq/airbyte/pull/31520) | Stop deduping raw table                                                                                                                                         |
| 3.2.3           | 2023-10-17 | [\#31191](https://github.com/airbytehq/airbyte/pull/31191) | Improve typing+deduping performance by filtering new raw records on extracted_at                                                                                |
| 3.2.2           | 2023-10-10 | [\#31194](https://github.com/airbytehq/airbyte/pull/31194) | Deallocate unused per stream buffer memory when empty                                                                                                           |
| 3.2.1           | 2023-10-10 | [\#31083](https://github.com/airbytehq/airbyte/pull/31083) | Fix precision of numeric values in async destinations                                                                                                           |
| 3.2.0           | 2023-10-09 | [\#31149](https://github.com/airbytehq/airbyte/pull/31149) | No longer fail syncs when PKs are null - try do dedupe anyway                                                                                                   |
| 3.1.22          | 2023-10-06 | [\#31153](https://github.com/airbytehq/airbyte/pull/31153) | Increase jvm GC retries                                                                                                                                         |
| 3.1.21          | 2023-10-06 | [\#31139](https://github.com/airbytehq/airbyte/pull/31139) | Bump CDK version                                                                                                                                                |
| 3.1.20          | 2023-10-06 | [\#31129](https://github.com/airbytehq/airbyte/pull/31129) | Reduce async buffer size                                                                                                                                        |
| 3.1.19          | 2023-10-04 | [\#31082](https://github.com/airbytehq/airbyte/pull/31082) | Revert null PK checks                                                                                                                                           |
| 3.1.18          | 2023-10-01 | [\#30779](https://github.com/airbytehq/airbyte/pull/30779) | Final table PK columns become non-null and skip check for null PKs in raw records (performance)                                                                 |
| 3.1.17          | 2023-09-29 | [\#30938](https://github.com/airbytehq/airbyte/pull/30938) | Upgrade snowflake-jdbc driver                                                                                                                                   |
| 3.1.16          | 2023-09-28 | [\#30835](https://github.com/airbytehq/airbyte/pull/30835) | Fix regression from 3.1.15 in supporting concurrent syncs with identical stream name but different namespace                                                    |
| 3.1.15          | 2023-09-26 | [\#30775](https://github.com/airbytehq/airbyte/pull/30775) | Increase async block size                                                                                                                                       |
| 3.1.14          | 2023-09-27 | [\#30739](https://github.com/airbytehq/airbyte/pull/30739) | Fix column name collision detection                                                                                                                             |
| 3.1.13          | 2023-09-19 | [\#30599](https://github.com/airbytehq/airbyte/pull/30599) | Support concurrent syncs with identical stream name but different namespace                                                                                     |
| 3.1.12          | 2023-09-21 | [\#30671](https://github.com/airbytehq/airbyte/pull/30671) | Reduce async buffer size                                                                                                                                        |
| 3.1.11          | 2023-09-19 | [\#30592](https://github.com/airbytehq/airbyte/pull/30592) | Internal code changes                                                                                                                                           |
| 3.1.10          | 2023-09-18 | [\#30546](https://github.com/airbytehq/airbyte/pull/30546) | Make sure that the async buffer are flush every 5 minutes                                                                                                       |
| 3.1.9           | 2023-09-19 | [\#30319](https://github.com/airbytehq/airbyte/pull/30319) | Support column names that are reserved                                                                                                                          |
| 3.1.8           | 2023-09-18 | [\#30479](https://github.com/airbytehq/airbyte/pull/30479) | Fix async memory management                                                                                                                                     |
| 3.1.7           | 2023-09-15 | [\#30491](https://github.com/airbytehq/airbyte/pull/30491) | Improve error message display                                                                                                                                   |
| 3.1.6           | 2023-09-14 | [\#30439](https://github.com/airbytehq/airbyte/pull/30439) | Fix a transient error                                                                                                                                           |
| 3.1.5           | 2023-09-13 | [\#30416](https://github.com/airbytehq/airbyte/pull/30416) | Support `${` in stream name/namespace, and in column names                                                                                                      |
| 3.1.4           | 2023-09-12 | [\#30364](https://github.com/airbytehq/airbyte/pull/30364) | Add log message                                                                                                                                                 |
| 3.1.3           | 2023-08-29 | [\#29878](https://github.com/airbytehq/airbyte/pull/29878) | Reenable incremental typing and deduping                                                                                                                        |
| 3.1.2           | 2023-08-31 | [\#30020](https://github.com/airbytehq/airbyte/pull/30020) | Run typing and deduping tasks in parallel                                                                                                                       |
| 3.1.1           | 2023-09-05 | [\#30117](https://github.com/airbytehq/airbyte/pull/30117) | Type and Dedupe at sync start and then every 6 hours                                                                                                            |
| 3.1.0           | 2023-09-01 | [\#30056](https://github.com/airbytehq/airbyte/pull/30056) | Upcase final table names to allow case-insensitive references                                                                                                   |
| 3.0.2           | 2023-09-01 | [\#30121](https://github.com/airbytehq/airbyte/pull/30121) | Improve performance on very wide streams by skipping TRY_CAST on strings                                                                                        |
| 3.0.1           | 2023-08-27 | [\#30065](https://github.com/airbytehq/airbyte/pull/30065) | Clearer error thrown when records are missing a primary key                                                                                                     |
| 3.0.0           | 2023-08-27 | [\#29783](https://github.com/airbytehq/airbyte/pull/29783) | Destinations V2                                                                                                                                                 |
| 2.1.7           | 2023-08-29 | [\#29949](https://github.com/airbytehq/airbyte/pull/29949) | Destinations V2: Fix checking for empty table by ensuring upper-case DB names                                                                                   |
| 2.1.6           | 2023-08-28 | [\#29878](https://github.com/airbytehq/airbyte/pull/29878) | Destinations V2: Fix detection of existing table by ensuring upper-case DB names                                                                                |
| 2.1.5           | 2023-08-28 | [\#29903](https://github.com/airbytehq/airbyte/pull/29917) | Destinations V2: Performance Improvement, Changing Metadata error array construction from ARRAY_CAT to ARRAY_CONSTRUCT_COMPACT                                  |
| 2.1.4           | 2023-08-28 | [\#29903](https://github.com/airbytehq/airbyte/pull/29903) | Abort queries on crash                                                                                                                                          |
| 2.1.3           | 2023-08-25 | [\#29881](https://github.com/airbytehq/airbyte/pull/29881) | Destinations v2: Only run T+D once at end of sync, to prevent data loss under async conditions                                                                  |
| 2.1.2           | 2023-08-24 | [\#29805](https://github.com/airbytehq/airbyte/pull/29805) | Destinations v2: Don't soft reset in migration                                                                                                                  |
| 2.1.1           | 2023-08-23 | [\#29774](https://github.com/airbytehq/airbyte/pull/29774) | Destinations v2: Don't soft reset overwrite syncs                                                                                                               |
| 2.1.0           | 2023-08-21 | [\#29636](https://github.com/airbytehq/airbyte/pull/29636) | Destinations v2: Several Critical Bug Fixes (cursorless dedup, improved floating-point handling, improved special characters handling; improved error handling) |
| 2.0.0           | 2023-08-09 | [\#28894](https://github.com/airbytehq/airbyte/pull/29236) | Remove support for Snowflake GCS/S3 loading method in favor of Snowflake Internal staging                                                                       |
| 1.3.3           | 2023-08-15 | [\#29461](https://github.com/airbytehq/airbyte/pull/29461) | Changing a static constant reference                                                                                                                            |
| 1.3.2           | 2023-08-11 | [\#29381](https://github.com/airbytehq/airbyte/pull/29381) | Destinations v2: Add support for streams with no columns                                                                                                        |
| 1.3.1           | 2023-08-04 | [\#28894](https://github.com/airbytehq/airbyte/pull/28894) | Destinations v2: Update SqlGenerator                                                                                                                            |
| 1.3.0           | 2023-08-07 | [\#29174](https://github.com/airbytehq/airbyte/pull/29174) | Destinations v2: early access release                                                                                                                           |
| 1.2.10          | 2023-08-07 | [\#29188](https://github.com/airbytehq/airbyte/pull/29188) | Internal code refactoring                                                                                                                                       |
| 1.2.9           | 2023-08-04 | [\#28677](https://github.com/airbytehq/airbyte/pull/28677) | Destinations v2: internal code changes to prepare for early access release                                                                                      |
| 1.2.8           | 2023-08-03 | [\#29047](https://github.com/airbytehq/airbyte/pull/29047) | Avoid logging record if the format is invalid                                                                                                                   |
| 1.2.7           | 2023-08-02 | [\#28976](https://github.com/airbytehq/airbyte/pull/28976) | Fix composite PK handling in v1 mode                                                                                                                            |
| 1.2.6           | 2023-08-01 | [\#28618](https://github.com/airbytehq/airbyte/pull/28618) | Reduce logging noise                                                                                                                                            |
| 1.2.5           | 2023-07-24 | [\#28618](https://github.com/airbytehq/airbyte/pull/28618) | Add hooks in preparation for destinations v2 implementation                                                                                                     |
| 1.2.4           | 2023-07-21 | [\#28584](https://github.com/airbytehq/airbyte/pull/28584) | Install dependencies in preparation for destinations v2 work                                                                                                    |
| 1.2.3           | 2023-07-21 | [\#28345](https://github.com/airbytehq/airbyte/pull/28345) | Pull in async framework minor bug fix for race condition on state emission                                                                                      |
| 1.2.2           | 2023-07-14 | [\#28345](https://github.com/airbytehq/airbyte/pull/28345) | Increment patch to trigger a rebuild                                                                                                                            |
| 1.2.1           | 2023-07-14 | [\#28315](https://github.com/airbytehq/airbyte/pull/28315) | Pull in async framework minor bug fix to avoid Snowflake hanging on close                                                                                       |
| 1.2.0           | 2023-07-5  | [\#27935](https://github.com/airbytehq/airbyte/pull/27935) | Enable Faster Snowflake Syncs with Asynchronous writes                                                                                                          |
| 1.1.0           | 2023-06-27 | [\#27781](https://github.com/airbytehq/airbyte/pull/27781) | License Update: Elv2                                                                                                                                            |
| 1.0.6           | 2023-06-21 | [\#27555](https://github.com/airbytehq/airbyte/pull/27555) | Reduce image size                                                                                                                                               |
| 1.0.5           | 2023-05-31 | [\#25782](https://github.com/airbytehq/airbyte/pull/25782) | Internal scaffolding for future development                                                                                                                     |
| 1.0.4           | 2023-05-19 | [\#26323](https://github.com/airbytehq/airbyte/pull/26323) | Prevent infinite retry loop under specific circumstances                                                                                                        |
| 1.0.3           | 2023-05-15 | [\#26081](https://github.com/airbytehq/airbyte/pull/26081) | Reverts splits bases                                                                                                                                            |
| 1.0.2           | 2023-05-05 | [\#25649](https://github.com/airbytehq/airbyte/pull/25649) | Splits bases (reverted)                                                                                                                                         |
| 1.0.1           | 2023-04-29 | [\#25570](https://github.com/airbytehq/airbyte/pull/25570) | Internal library update                                                                                                                                         |
| 1.0.0           | 2023-05-02 | [\#25739](https://github.com/airbytehq/airbyte/pull/25739) | Removed Azure Blob Storage as a loading method                                                                                                                  |
| 0.4.63          | 2023-04-27 | [\#25346](https://github.com/airbytehq/airbyte/pull/25346) | Added FlushBufferFunction interface                                                                                                                             |
| 0.4.61          | 2023-03-30 | [\#24736](https://github.com/airbytehq/airbyte/pull/24736) | Improve behavior when throttled by AWS API                                                                                                                      |
| 0.4.60          | 2023-03-30 | [\#24698](https://github.com/airbytehq/airbyte/pull/24698) | Add option in spec to allow increasing the stream buffer size to 50                                                                                             |
| 0.4.59          | 2023-03-23 | [\#23904](https://github.com/airbytehq/airbyte/pull/24405) | Fail faster in certain error cases                                                                                                                              |
| 0.4.58          | 2023-03-27 | [\#24615](https://github.com/airbytehq/airbyte/pull/24615) | Fixed host validation by pattern on UI                                                                                                                          |
| 0.4.56 (broken) | 2023-03-22 | [\#23904](https://github.com/airbytehq/airbyte/pull/23904) | Added host validation by pattern on UI                                                                                                                          |
| 0.4.54          | 2023-03-17 | [\#23788](https://github.com/airbytehq/airbyte/pull/23788) | S3-Parquet: added handler to process null values in arrays                                                                                                      |
| 0.4.53          | 2023-03-15 | [\#24058](https://github.com/airbytehq/airbyte/pull/24058) | added write attempt to internal staging Check method                                                                                                            |
| 0.4.52          | 2023-03-10 | [\#23931](https://github.com/airbytehq/airbyte/pull/23931) | Added support for periodic buffer flush                                                                                                                         |
| 0.4.51          | 2023-03-10 | [\#23466](https://github.com/airbytehq/airbyte/pull/23466) | Changed S3 Avro type from Int to Long                                                                                                                           |
| 0.4.49          | 2023-02-27 | [\#23360](https://github.com/airbytehq/airbyte/pull/23360) | Added logging for flushing and writing data to destination storage                                                                                              |
| 0.4.48          | 2023-02-23 | [\#22877](https://github.com/airbytehq/airbyte/pull/22877) | Add handler for IP not in whitelist error and more handlers for insufficient permission error                                                                   |
| 0.4.47          | 2023-01-30 | [\#21912](https://github.com/airbytehq/airbyte/pull/21912) | Catch "Create" Table and Stage Known Permissions and rethrow as ConfigExceptions                                                                                |
| 0.4.46          | 2023-01-26 | [\#20631](https://github.com/airbytehq/airbyte/pull/20631) | Added support for destination checkpointing with staging                                                                                                        |
| 0.4.45          | 2023-01-25 | [\#21087](https://github.com/airbytehq/airbyte/pull/21764) | Catch Known Permissions and rethrow as ConfigExceptions                                                                                                         |
| 0.4.44          | 2023-01-20 | [\#21087](https://github.com/airbytehq/airbyte/pull/21087) | Wrap Authentication Errors as Config Exceptions                                                                                                                 |
| 0.4.43          | 2023-01-20 | [\#21450](https://github.com/airbytehq/airbyte/pull/21450) | Updated Check methods to handle more possible s3 and gcs stagings issues                                                                                        |
| 0.4.42          | 2023-01-12 | [\#21342](https://github.com/airbytehq/airbyte/pull/21342) | Better handling for conflicting destination streams                                                                                                             |
| 0.4.41          | 2022-12-16 | [\#20566](https://github.com/airbytehq/airbyte/pull/20566) | Improve spec to adhere to standards                                                                                                                             |
| 0.4.40          | 2022-11-11 | [\#19302](https://github.com/airbytehq/airbyte/pull/19302) | Set jdbc application env variable depends on env - airbyte_oss or airbyte_cloud                                                                                 |
| 0.4.39          | 2022-11-09 | [\#18970](https://github.com/airbytehq/airbyte/pull/18970) | Updated "check" connection method to handle more errors                                                                                                         |
| 0.4.38          | 2022-09-26 | [\#17115](https://github.com/airbytehq/airbyte/pull/17115) | Added connection string identifier                                                                                                                              |
| 0.4.37          | 2022-09-21 | [\#16839](https://github.com/airbytehq/airbyte/pull/16839) | Update JDBC driver for Snowflake to 3.13.19                                                                                                                     |
| 0.4.36          | 2022-09-14 | [\#15668](https://github.com/airbytehq/airbyte/pull/15668) | Wrap logs in AirbyteLogMessage                                                                                                                                  |
| 0.4.35          | 2022-09-01 | [\#16243](https://github.com/airbytehq/airbyte/pull/16243) | Fix Json to Avro conversion when there is field name clash from combined restrictions (`anyOf`, `oneOf`, `allOf` fields).                                       |
| 0.4.34          | 2022-07-23 | [\#14388](https://github.com/airbytehq/airbyte/pull/14388) | Add support for key pair authentication                                                                                                                         |
| 0.4.33          | 2022-07-15 | [\#14494](https://github.com/airbytehq/airbyte/pull/14494) | Make S3 output filename configurable.                                                                                                                           |
| 0.4.32          | 2022-07-14 | [\#14618](https://github.com/airbytehq/airbyte/pull/14618) | Removed additionalProperties: false from JDBC destination connectors                                                                                            |
| 0.4.31          | 2022-07-07 | [\#13729](https://github.com/airbytehq/airbyte/pull/13729) | Improve configuration field description                                                                                                                         |
| 0.4.30          | 2022-06-24 | [\#14114](https://github.com/airbytehq/airbyte/pull/14114) | Remove "additionalProperties": false from specs for connectors with staging                                                                                     |
| 0.4.29          | 2022-06-17 | [\#13753](https://github.com/airbytehq/airbyte/pull/13753) | Deprecate and remove PART_SIZE_MB fields from connectors based on StreamTransferManager                                                                         |
| 0.4.28          | 2022-05-18 | [\#12952](https://github.com/airbytehq/airbyte/pull/12952) | Apply buffering strategy on GCS staging                                                                                                                         |
| 0.4.27          | 2022-05-17 | [\#12820](https://github.com/airbytehq/airbyte/pull/12820) | Improved 'check' operation performance                                                                                                                          |
| 0.4.26          | 2022-05-12 | [\#12805](https://github.com/airbytehq/airbyte/pull/12805) | Updated to latest base-java to emit AirbyteTraceMessages on error.                                                                                              |
| 0.4.25          | 2022-05-03 | [\#12452](https://github.com/airbytehq/airbyte/pull/12452) | Add support for encrypted staging on S3; fix the purge_staging_files option                                                                                     |
| 0.4.24          | 2022-03-24 | [\#11093](https://github.com/airbytehq/airbyte/pull/11093) | Added OAuth support (Compatible with Airbyte Version 0.35.60+)                                                                                                  |
| 0.4.22          | 2022-03-18 | [\#10793](https://github.com/airbytehq/airbyte/pull/10793) | Fix namespace with invalid characters                                                                                                                           |
| 0.4.21          | 2022-03-18 | [\#11071](https://github.com/airbytehq/airbyte/pull/11071) | Switch to compressed on-disk buffering before staging to s3/internal stage                                                                                      |
| 0.4.20          | 2022-03-14 | [\#10341](https://github.com/airbytehq/airbyte/pull/10341) | Add Azure blob staging support                                                                                                                                  |
| 0.4.19          | 2022-03-11 | [\#10699](https://github.com/airbytehq/airbyte/pull/10699) | Added unit tests                                                                                                                                                |
| 0.4.17          | 2022-02-25 | [\#10421](https://github.com/airbytehq/airbyte/pull/10421) | Refactor JDBC parameters handling                                                                                                                               |
| 0.4.16          | 2022-02-25 | [\#10627](https://github.com/airbytehq/airbyte/pull/10627) | Add try catch to make sure all handlers are closed                                                                                                              |
| 0.4.15          | 2022-02-22 | [\#10459](https://github.com/airbytehq/airbyte/pull/10459) | Add FailureTrackingAirbyteMessageConsumer                                                                                                                       |
| 0.4.14          | 2022-02-17 | [\#10394](https://github.com/airbytehq/airbyte/pull/10394) | Reduce memory footprint.                                                                                                                                        |
| 0.4.13          | 2022-02-16 | [\#10212](https://github.com/airbytehq/airbyte/pull/10212) | Execute COPY command in parallel for S3 and GCS staging                                                                                                         |
| 0.4.12          | 2022-02-15 | [\#10342](https://github.com/airbytehq/airbyte/pull/10342) | Use connection pool, and fix connection leak.                                                                                                                   |
| 0.4.11          | 2022-02-14 | [\#9920](https://github.com/airbytehq/airbyte/pull/9920)   | Updated the size of staging files for S3 staging. Also, added closure of S3 writers to staging files when data has been written to an staging file.             |
| 0.4.10          | 2022-02-14 | [\#10297](https://github.com/airbytehq/airbyte/pull/10297) | Halve the record buffer size to reduce memory consumption.                                                                                                      |
| 0.4.9           | 2022-02-14 | [\#10256](https://github.com/airbytehq/airbyte/pull/10256) | Add `ExitOnOutOfMemoryError` JVM flag.                                                                                                                          |
| 0.4.8           | 2022-02-01 | [\#9959](https://github.com/airbytehq/airbyte/pull/9959)   | Fix null pointer exception from buffered stream consumer.                                                                                                       |
| 0.4.7           | 2022-01-29 | [\#9745](https://github.com/airbytehq/airbyte/pull/9745)   | Integrate with Sentry.                                                                                                                                          |
| 0.4.6           | 2022-01-28 | [\#9623](https://github.com/airbytehq/airbyte/pull/9623)   | Add jdbc_url_params support for optional JDBC parameters                                                                                                        |
| 0.4.5           | 2021-12-29 | [\#9184](https://github.com/airbytehq/airbyte/pull/9184)   | Update connector fields title/description                                                                                                                       |
| 0.4.4           | 2022-01-24 | [\#9743](https://github.com/airbytehq/airbyte/pull/9743)   | Fixed bug with dashes in schema name                                                                                                                            |
| 0.4.3           | 2022-01-20 | [\#9531](https://github.com/airbytehq/airbyte/pull/9531)   | Start using new S3StreamCopier and expose the purgeStagingData option                                                                                           |
| 0.4.2           | 2022-01-10 | [\#9141](https://github.com/airbytehq/airbyte/pull/9141)   | Fixed duplicate rows on retries                                                                                                                                 |
| 0.4.1           | 2021-01-06 | [\#9311](https://github.com/airbytehq/airbyte/pull/9311)   | Update сreating schema during check                                                                                                                             |
| 0.4.0           | 2021-12-27 | [\#9063](https://github.com/airbytehq/airbyte/pull/9063)   | Updated normalization to produce permanent tables                                                                                                               |
| 0.3.24          | 2021-12-23 | [\#8869](https://github.com/airbytehq/airbyte/pull/8869)   | Changed staging approach to Byte-Buffered                                                                                                                       |
| 0.3.23          | 2021-12-22 | [\#9039](https://github.com/airbytehq/airbyte/pull/9039)   | Added part_size configuration in UI for S3 loading method                                                                                                       |
| 0.3.22          | 2021-12-21 | [\#9006](https://github.com/airbytehq/airbyte/pull/9006)   | Updated jdbc schema naming to follow Snowflake Naming Conventions                                                                                               |
| 0.3.21          | 2021-12-15 | [\#8781](https://github.com/airbytehq/airbyte/pull/8781)   | Updated check method to verify permissions to create/drop stage for internal staging; compatibility fix for Java 17                                             |
| 0.3.20          | 2021-12-10 | [\#8562](https://github.com/airbytehq/airbyte/pull/8562)   | Moving classes around for better dependency management; compatibility fix for Java 17                                                                           |
| 0.3.19          | 2021-12-06 | [\#8528](https://github.com/airbytehq/airbyte/pull/8528)   | Set Internal Staging as default choice                                                                                                                          |
| 0.3.18          | 2021-11-26 | [\#8253](https://github.com/airbytehq/airbyte/pull/8253)   | Snowflake Internal Staging Support                                                                                                                              |
| 0.3.17          | 2021-11-08 | [\#7719](https://github.com/airbytehq/airbyte/pull/7719)   | Improve handling of wide rows by buffering records based on their byte size rather than their count                                                             |
| 0.3.15          | 2021-10-11 | [\#6949](https://github.com/airbytehq/airbyte/pull/6949)   | Each stream was split into files of 10,000 records each for copying using S3 or GCS                                                                             |
| 0.3.14          | 2021-09-08 | [\#5924](https://github.com/airbytehq/airbyte/pull/5924)   | Fixed AWS S3 Staging COPY is writing records from different table in the same raw table                                                                         |
| 0.3.13          | 2021-09-01 | [\#5784](https://github.com/airbytehq/airbyte/pull/5784)   | Updated query timeout from 30 minutes to 3 hours                                                                                                                |
| 0.3.12          | 2021-07-30 | [\#5125](https://github.com/airbytehq/airbyte/pull/5125)   | Enable `additionalPropertities` in spec.json                                                                                                                    |
| 0.3.11          | 2021-07-21 | [\#3555](https://github.com/airbytehq/airbyte/pull/3555)   | Partial Success in BufferedStreamConsumer                                                                                                                       |
| 0.3.10          | 2021-07-12 | [\#4713](https://github.com/airbytehq/airbyte/pull/4713)   | Tag traffic with `airbyte` label to enable optimization opportunities from Snowflake                                                                            |<|MERGE_RESOLUTION|>--- conflicted
+++ resolved
@@ -246,12 +246,8 @@
 
 | Version         | Date       | Pull Request                                               | Subject                                                                                                                                                         |
 |:----------------|:-----------|:-----------------------------------------------------------|:----------------------------------------------------------------------------------------------------------------------------------------------------------------|
-<<<<<<< HEAD
-| 3.5.13 | 2024-02-22 | [35569](https://github.com/airbytehq/airbyte/pull/35569) | Fix logging bug. |
-=======
 | 3.5.14          | 2024-02-22 | [35456](https://github.com/airbytehq/airbyte/pull/35456)   | Adopt CDK 0.23.0; Gather initial state upfront, reduce information_schema calls                                                                                 |
 | 3.5.13          | 2024-02-22 | [35569](https://github.com/airbytehq/airbyte/pull/35569)   | Fix logging bug.                                                                                                                                                |
->>>>>>> d32d8953
 | 3.5.12          | 2024-02-15 | [35240](https://github.com/airbytehq/airbyte/pull/35240)   | Adopt CDK 0.20.9                                                                                                                                                |
 | 3.5.11          | 2024-02-12 | [35194](https://github.com/airbytehq/airbyte/pull/35194)   | Reorder auth options                                                                                                                                            |
 | 3.5.10          | 2024-02-12 | [35144](https://github.com/airbytehq/airbyte/pull/35144)   | Adopt CDK 0.20.2                                                                                                                                                |
