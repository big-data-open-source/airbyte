# Snowflake

Setting up the Snowflake destination connector involves setting up Snowflake entities (warehouse, database, schema, user, and role) in the Snowflake console, setting up the data loading method (internal stage, AWS S3, Google Cloud Storage bucket, or Azure Blob Storage), and configuring the Snowflake destination connector using the Airbyte UI.

This page describes the step-by-step process of setting up the Snowflake destination connector.

## Prerequisites

- A Snowflake account with the [ACCOUNTADMIN](https://docs.snowflake.com/en/user-guide/security-access-control-considerations.html) role. If you don’t have an account with the `ACCOUNTADMIN` role, contact your Snowflake administrator to set one up for you.
- (Optional) An AWS, Google Cloud Storage, or Azure account.

### Network policies

By default, Snowflake allows users to connect to the service from any computer or device IP address. A security administrator (i.e. users with the SECURITYADMIN role) or higher can create a network policy to allow or deny access to a single IP address or a list of addresses.

If you have any issues connecting with Airbyte Cloud please make sure that the list of IP addresses is on the allowed list

To determine whether a network policy is set on your account or for a specific user, execute the _SHOW PARAMETERS_ command.

**Account**

        SHOW PARAMETERS LIKE 'network_policy' IN ACCOUNT;

**User**

        SHOW PARAMETERS LIKE 'network_policy' IN USER <username>;

To read more please check official [Snowflake documentation](https://docs.snowflake.com/en/user-guide/network-policies.html#)

## Setup guide

### Step 1: Set up Airbyte-specific entities in Snowflake

To set up the Snowflake destination connector, you first need to create Airbyte-specific Snowflake entities (a warehouse, database, schema, user, and role) with the `OWNERSHIP` permission to write data into Snowflake, track costs pertaining to Airbyte, and control permissions at a granular level.

You can use the following script in a new [Snowflake worksheet](https://docs.snowflake.com/en/user-guide/ui-worksheet.html) to create the entities:

1. [Log into your Snowflake account](https://www.snowflake.com/login/).
2. Edit the following script to change the password to a more secure password and to change the names of other resources if you so desire.

    **Note:** Make sure you follow the [Snowflake identifier requirements](https://docs.snowflake.com/en/sql-reference/identifiers-syntax.html) while renaming the resources.

        -- set variables (these need to be uppercase)
        set airbyte_role = 'AIRBYTE_ROLE';
        set airbyte_username = 'AIRBYTE_USER';
        set airbyte_warehouse = 'AIRBYTE_WAREHOUSE';
        set airbyte_database = 'AIRBYTE_DATABASE';
        set airbyte_schema = 'AIRBYTE_SCHEMA';

        -- set user password
        set airbyte_password = 'password';

        begin;

        -- create Airbyte role
        use role securityadmin;
        create role if not exists identifier($airbyte_role);
        grant role identifier($airbyte_role) to role SYSADMIN;

        -- create Airbyte user
        create user if not exists identifier($airbyte_username)
        password = $airbyte_password
        default_role = $airbyte_role
        default_warehouse = $airbyte_warehouse;

        grant role identifier($airbyte_role) to user identifier($airbyte_username);

        -- change role to sysadmin for warehouse / database steps
        use role sysadmin;

        -- create Airbyte warehouse
        create warehouse if not exists identifier($airbyte_warehouse)
        warehouse_size = xsmall
        warehouse_type = standard
        auto_suspend = 60
        auto_resume = true
        initially_suspended = true;

        -- create Airbyte database
        create database if not exists identifier($airbyte_database);

        -- grant Airbyte warehouse access
        grant USAGE
        on warehouse identifier($airbyte_warehouse)
        to role identifier($airbyte_role);

        -- grant Airbyte database access
        grant OWNERSHIP
        on database identifier($airbyte_database)
        to role identifier($airbyte_role);

        commit;

        begin;

        USE DATABASE identifier($airbyte_database);

        -- create schema for Airbyte data
        CREATE SCHEMA IF NOT EXISTS identifier($airbyte_schema);

        commit;

        begin;

        -- grant Airbyte schema access
        grant OWNERSHIP
        on schema identifier($airbyte_schema)
        to role identifier($airbyte_role);

        commit;


3. Run the script using the [Worksheet page](https://docs.snowflake.com/en/user-guide/ui-worksheet.html) or [Snowlight](https://docs.snowflake.com/en/user-guide/ui-snowsight-gs.html). Make sure to select the **All Queries** checkbox.

### Step 2: Set up a data loading method

By default, Airbyte uses Snowflake’s [Internal Stage](https://docs.snowflake.com/en/user-guide/data-load-local-file-system-create-stage.html) to load data. You can also load data using an [Amazon S3 bucket](https://docs.aws.amazon.com/AmazonS3/latest/userguide/Welcome.html), a [Google Cloud Storage bucket](https://cloud.google.com/storage/docs/introduction), or [Azure Blob Storage](https://docs.microsoft.com/en-us/azure/storage/blobs/).

Make sure the database and schema have the `USAGE` privilege.

#### Using an Amazon S3 bucket

To use an Amazon S3 bucket, [create a new Amazon S3 bucket](https://docs.aws.amazon.com/AmazonS3/latest/userguide/create-bucket-overview.html) with read/write access for Airbyte to stage data to Snowflake.


#### Using a Google Cloud Storage bucket

To use a Google Cloud Storage bucket:

1. Navigate to the Google Cloud Console and [create a new bucket](https://cloud.google.com/storage/docs/creating-buckets) with read/write access for Airbyte to stage data to Snowflake.
2. [Generate a JSON key](https://cloud.google.com/iam/docs/creating-managing-service-account-keys#creating_service_account_keys) for your service account.
3. Edit the following script to replace `AIRBYTE_ROLE` with the role you used for Airbyte's Snowflake configuration and `YOURBUCKETNAME` with your bucket name.
    ```text
    create storage INTEGRATION gcs_airbyte_integration
      TYPE = EXTERNAL_STAGE
      STORAGE_PROVIDER = GCS
      ENABLED = TRUE
      STORAGE_ALLOWED_LOCATIONS = ('gcs://YOURBUCKETNAME');

    create stage gcs_airbyte_stage
      url = 'gcs://YOURBUCKETNAME'
      storage_integration = gcs_airbyte_integration;

    GRANT USAGE ON integration gcs_airbyte_integration TO ROLE AIRBYTE_ROLE;
    GRANT USAGE ON stage gcs_airbyte_stage TO ROLE AIRBYTE_ROLE;

    DESC STORAGE INTEGRATION gcs_airbyte_integration;
    ```
    The final query should show a `STORAGE_GCP_SERVICE_ACCOUNT` property with an email as the property value. Add read/write permissions to your bucket with that email.

4. Navigate to the Snowflake UI and run the script as a [Snowflake account admin](https://docs.snowflake.com/en/user-guide/security-access-control-considerations.html) using the [Worksheet page](https://docs.snowflake.com/en/user-guide/ui-worksheet.html) or [Snowlight](https://docs.snowflake.com/en/user-guide/ui-snowsight-gs.html).

#### Using Azure Blob Storage

To use Azure Blob Storage, [create a storage account](https://docs.microsoft.com/en-us/azure/storage/common/storage-account-create?tabs=azure-portal) and [container](https://docs.microsoft.com/en-us/rest/api/storageservices/create-container), and provide a [SAS Token](https://docs.snowflake.com/en/user-guide/data-load-azure-config.html#option-2-generating-a-sas-token) to access the container. We recommend creating a dedicated container for Airbyte to stage data to Snowflake. Airbyte needs read/write access to interact with this container.


### Step 3: Set up Snowflake as a destination in Airbyte

Navigate to the Airbyte UI to set up Snowflake as a destination. You can authenticate using username/password or OAuth 2.0:

### Login and Password
| Field                                                                                                 | Description                                                                                                                                                                                       |
| ----------------------------------------------------------------------------------------------------- | ------------------------------------------------------------------------------------------------------------------------------------------------------------------------------------------------- |
| [Host](https://docs.snowflake.com/en/user-guide/admin-account-identifier.html)                        | The host domain of the snowflake instance (must include the account, region, cloud environment, and end with snowflakecomputing.com). Example: `accountname.us-east-2.aws.snowflakecomputing.com` |
| [Role](https://docs.snowflake.com/en/user-guide/security-access-control-overview.html#roles)          | The role you created in Step 1 for Airbyte to access Snowflake. Example: `AIRBYTE_ROLE`                                                                                                           |
| [Warehouse](https://docs.snowflake.com/en/user-guide/warehouses-overview.html#overview-of-warehouses) | The warehouse you created in Step 1 for Airbyte to sync data into. Example: `AIRBYTE_WAREHOUSE`                                                                                                   |
| [Database](https://docs.snowflake.com/en/sql-reference/ddl-database.html#database-schema-share-ddl)   | The database you created in Step 1 for Airbyte to sync data into. Example: `AIRBYTE_DATABASE`                                                                                                     |
| [Schema](https://docs.snowflake.com/en/sql-reference/ddl-database.html#database-schema-share-ddl)     | The default schema used as the target schema for all statements issued from the connection that do not explicitly specify a schema name.                                                          |
| Username                                                                                              | The username you created in Step 1 to allow Airbyte to access the database. Example: `AIRBYTE_USER`                                                                                               |
| Password                                                                                              | The password associated with the username.                                                                                                                                                        |
| [JDBC URL Params](https://docs.snowflake.com/en/user-guide/jdbc-parameters.html) (Optional)           | Additional properties to pass to the JDBC URL string when connecting to the database formatted as `key=value` pairs separated by the symbol `&`. Example: `key1=value1&key2=value2&key3=value3`   |


### OAuth 2.0
Field | Description |
| ---                                                                                                   | ---                                                                                                                                                                                             |
| [---------------------------------------------------------------------------------------------------) | T---------------------------------------------------------------------------------------------------------------------------------------------------------------------------------------------` |
| [Role](https://docs.snowflake.com/en/user-guide/security-access-control-overview.html#roles)          | The role you created in Step 1 for Airbyte to access Snowflake. Example: `AIRBYTE_ROLE`                                                                                                         |
| [Warehouse](https://docs.snowflake.com/en/user-guide/warehouses-overview.html#overview-of-warehouses) | The warehouse you created in Step 1 for Airbyte to sync data into. Example: `AIRBYTE_WAREHOUSE`                                                                                                 |
| [Database](https://docs.snowflake.com/en/sql-reference/ddl-database.html#database-schema-share-ddl)   | The database you created in Step 1 for Airbyte to sync data into. Example: `AIRBYTE_DATABASE`                                                                                                   |
| [Schema](https://docs.snowflake.com/en/sql-reference/ddl-database.html#database-schema-share-ddl)     | The default schema used as the target schema for all statements issued from the connection that do not explicitly specify a schema name.                                                        |
| Username                                                                                              | The username you created in Step 1 to allow Airbyte to access the database. Example: `AIRBYTE_USER`                                                                                             |
| OAuth2                                                                                                | The Login name and password to obtain auth token.                                                                                                                                               |
| [JDBC URL Params](https://docs.snowflake.com/en/user-guide/jdbc-parameters.html) (Optional)           | Additional properties to pass to the JDBC URL string when connecting to the database formatted as `key=value` pairs separated by the symbol `&`. Example: `key1=value1&key2=value2&key3=value3` |


### Key pair authentication
    In order to configure key pair authentication you will need a private/public key pair.
    If you do not have the key pair yet, you can generate one using openssl command line tool
    Use this command in order to generate an unencrypted private key file:

       `openssl genrsa 2048 | openssl pkcs8 -topk8 -inform PEM -out rsa_key.p8 -nocrypt`

    Alternatively, use this command to generate an encrypted private key file:

      `openssl genrsa 2048 | openssl pkcs8 -topk8 -inform PEM -v1 PBE-SHA1-RC4-128 -out rsa_key.p8`

    Once you have your private key, you need to generate a matching public key.
    You can do so with the following command:

      `openssl rsa -in rsa_key.p8 -pubout -out rsa_key.pub`

    Finally, you need to add the public key to your Snowflake user account.
    You can do so with the following SQL command in Snowflake:

      `alter user <user_name> set rsa_public_key=<public_key_value>;`

    and replace <user_name> with your user name and <public_key_value> with your public key.



To use AWS S3 as the cloud storage, enter the information for the S3 bucket you created in Step 2:

| Field                          | Description                                                                                                                                                                                                                                                                                                                                                                                                                                                                                                                                             |
| ------------------------------ | ------------------------------------------------------------------------------------------------------------------------------------------------------------------------------------------------------------------------------------------------------------------------------------------------------------------------------------------------------------------------------------------------------------------------------------------------------------------------------------------------------------------------------------------------------- |
| S3 Bucket Name                 | The name of the staging S3 bucket (Example: `airbyte.staging`). Airbyte will write files to this bucket and read them via statements on Snowflake.                                                                                                                                                                                                                                                                                                                                                                                                      |
| S3 Bucket Region               | The S3 staging bucket region used.                                                                                                                                                                                                                                                                                                                                                                                                                                                                                                                      |
| S3 Key Id *                    | The Access Key ID granting access to the S3 staging bucket. Airbyte requires Read and Write permissions for the bucket.                                                                                                                                                                                                                                                                                                                                                                                                                                 |
| S3 Access Key *                | The corresponding secret to the S3 Key ID.                                                                                                                                                                                                                                                                                                                                                                                                                                                                                                              |
| Stream Part Size (Optional)    | Increase this if syncing tables larger than 100GB. Files are streamed to S3 in parts. This determines the size of each part, in MBs. As S3 has a limit of 10,000 parts per file, part size affects the table size. This is 5MB by default, resulting in a default limit of 100GB tables. <br/>Note, a larger part size will result in larger memory requirements. A rule of thumb is to multiply the part size by 10 to get the memory requirement. Modify this with care. (e.g. 5)                                                                     |
| Purge Staging Files and Tables | Determines whether to delete the staging files from S3 after completing the sync. Specifically, the connector will create CSV files named `bucketPath/namespace/streamName/syncDate_epochMillis_randomUuid.csv` containing three columns (`ab_id`, `data`, `emitted_at`). Normally these files are deleted after sync; if you want to keep them for other purposes, set `purge_staging_data` to false.                                                                                                                                                  |
| Encryption                     | Whether files on S3 are encrypted. You probably don't need to enable this, but it can provide an additional layer of security if you are sharing your data storage with other applications. If you do use encryption, you must choose between ephemeral keys (Airbyte will automatically generate a new key for each sync, and nobody but Airbyte and Snowflake will be able to read the data on S3) or providing your own key (if you have the "Purge staging files and tables" option disabled, and you want to be able to decrypt the data yourself) |
| S3 Filename pattern (Optional) | The pattern allows you to set the file-name format for the S3 staging file(s), next placeholders combinations are currently supported: {date}, {date:yyyy_MM}, {timestamp}, {timestamp:millis}, {timestamp:micros}, {part_number}, {sync_id}, {format_extension}. Please, don't use empty space and not supportable placeholders, as they won't recognized.                                                                                                                                                                                             |

To use a Google Cloud Storage bucket, enter the information for the bucket you created in Step 2:

| Field                          | Description                                                                                                                                                                                                                                                                                                                                                                                          |
| ------------------------------ | ---------------------------------------------------------------------------------------------------------------------------------------------------------------------------------------------------------------------------------------------------------------------------------------------------------------------------------------------------------------------------------------------------- |
| GCP Project ID                 | The name of the GCP project ID for your credentials. (Example: `my-project`)                                                                                                                                                                                                                                                                                                                         |
| GCP Bucket Name                | The name of the staging bucket. Airbyte will write files to this bucket and read them via statements on Snowflake. (Example: `airbyte-staging`)                                                                                                                                                                                                                                                      |
| Google Application Credentials | The contents of the JSON key file that has read/write permissions to the staging GCS bucket. You will separately need to grant bucket access to your Snowflake GCP service account. See the [Google Cloud docs](https://cloud.google.com/iam/docs/creating-managing-service-account-keys#creating_service_account_keys) for more information on how to generate a JSON key for your service account. |

To use Azure Blob storage, enter the information for the storage you created in Step 2:

| Field                                      | Description                                                                                                                                                                                                |
| ------------------------------------------ | ---------------------------------------------------------------------------------------------------------------------------------------------------------------------------------------------------------- |
| Endpoint Domain Name                       | Leave default value `blob.core.windows.net` or [map a custom domain](https://docs.microsoft.com/en-us/azure/storage/blobs/storage-custom-domain-name?tabs=azure-portal) to an Azure Blob Storage endpoint. |
| Azure Blob Storage Account Name            | The Azure storage account you created in Step 2.                                                                                                                                                           |
| Azure blob storage container (Bucket) Name | The Azure blob storage container you created in Step 2.                                                                                                                                                    |
| SAS Token                                  | The SAS Token you provided in Step 2.                                                                                                                                                                      |


## Output schema

Airbyte outputs each stream into its own table with the following columns in Snowflake:

| Airbyte field       | Description                                                    | Column type              |
| ------------------- | -------------------------------------------------------------- | ------------------------ |
| _airbyte_ab_id      | A UUID assigned to each processed event                        | VARCHAR                  |
| _airbyte_emitted_at | A timestamp for when the event was pulled from the data source | TIMESTAMP WITH TIME ZONE |
| _airbyte_data       | A JSON blob with the event data.                               | VARIANT                  |

**Note:** By default, Airbyte creates permanent tables. If you prefer transient tables, create a dedicated transient database for Airbyte. For more information, refer to[ Working with Temporary and Transient Tables](https://docs.snowflake.com/en/user-guide/tables-temp-transient.html)


## Supported sync modes

The Snowflake destination supports the following sync modes:

- [Full Refresh - Overwrite](https://docs.airbyte.com/understanding-airbyte/glossary#full-refresh-sync)
- [Full Refresh - Append](https://docs.airbyte.com/understanding-airbyte/connections/full-refresh-append)
- [Incremental Sync - Append](https://docs.airbyte.com/understanding-airbyte/connections/incremental-append)
- [Incremental Sync - Deduped History](https://docs.airbyte.com/understanding-airbyte/connections/incremental-deduped-history)

## Snowflake tutorials

Now that you have set up the Snowflake destination connector, check out the following Snowflake tutorials:

- [Build a data ingestion pipeline from Mailchimp to Snowflake](https://airbyte.com/tutorials/data-ingestion-pipeline-mailchimp-snowflake)
- [Replicate data from a PostgreSQL database to Snowflake](https://airbyte.com/tutorials/postgresql-database-to-snowflake)
- [Migrate your data from Redshift to Snowflake](https://airbyte.com/tutorials/redshift-to-snowflake)
- [Orchestrate ELT pipelines with Prefect, Airbyte and dbt](https://airbyte.com/tutorials/elt-pipeline-prefect-airbyte-dbt)


## Changelog

| Version | Date       | Pull Request                                               | Subject                                                                                                                                             |
<<<<<<< HEAD
| :------ | :--------- | :--------------------------------------------------------- | :-------------------------------------------------------------------------------------------------------------------------------------------------- |
| 1.0.0   | 2023-01-12 | [\#21306](https://github.com/airbytehq/airbyte/pull/21306) | Remove `supportsDbt` and `supportsNormalization` from spec. This requires Airbyte >= 0.43.18                                                        |
=======
|:--------|:-----------|:-----------------------------------------------------------|:----------------------------------------------------------------------------------------------------------------------------------------------------|
| 0.4.41  | 2023-01-12 | [\#21342](https://github.com/airbytehq/airbyte/pull/21342) | Better handling for conflicting destination streams                                                                                                 |
>>>>>>> 954761cf
| 0.4.41  | 2022-12-16 | [\#20566](https://github.com/airbytehq/airbyte/pull/20566) | Improve spec to adhere to standards                                                                                                                 |
| 0.4.40  | 2022-11-11 | [\#19302](https://github.com/airbytehq/airbyte/pull/19302) | Set jdbc application env variable depends on env - airbyte_oss or airbyte_cloud                                                                     |
| 0.4.39  | 2022-11-09 | [\#18970](https://github.com/airbytehq/airbyte/pull/18970) | Updated "check" connection method to handle more errors                                                                                             |
| 0.4.38  | 2022-09-26 | [\#17115](https://github.com/airbytehq/airbyte/pull/17115) | Added connection string identifier                                                                                                                  |
| 0.4.37  | 2022-09-21 | [\#16839](https://github.com/airbytehq/airbyte/pull/16839) | Update JDBC driver for Snowflake to 3.13.19                                                                                                         |
| 0.4.36  | 2022-09-14 | [\#15668](https://github.com/airbytehq/airbyte/pull/15668) | Wrap logs in AirbyteLogMessage                                                                                                                      |
| 0.4.35  | 2022-09-01 | [\#16243](https://github.com/airbytehq/airbyte/pull/16243) | Fix Json to Avro conversion when there is field name clash from combined restrictions (`anyOf`, `oneOf`, `allOf` fields).                           |
| 0.4.34  | 2022-07-23 | [\#14388](https://github.com/airbytehq/airbyte/pull/14388) | Add support for key pair authentication                                                                                                             |
| 0.4.33  | 2022-07-15 | [\#14494](https://github.com/airbytehq/airbyte/pull/14494) | Make S3 output filename configurable.                                                                                                               |
| 0.4.32  | 2022-07-14 | [\#14618](https://github.com/airbytehq/airbyte/pull/14618) | Removed additionalProperties: false from JDBC destination connectors                                                                                |
| 0.4.31  | 2022-07-07 | [\#13729](https://github.com/airbytehq/airbyte/pull/13729) | Improve configuration field description                                                                                                             |
| 0.4.30  | 2022-06-24 | [\#14114](https://github.com/airbytehq/airbyte/pull/14114) | Remove "additionalProperties": false from specs for connectors with staging                                                                         |
| 0.4.29  | 2022-06-17 | [\#13753](https://github.com/airbytehq/airbyte/pull/13753) | Deprecate and remove PART_SIZE_MB fields from connectors based on StreamTransferManager                                                             |
| 0.4.28  | 2022-05-18 | [\#12952](https://github.com/airbytehq/airbyte/pull/12952) | Apply buffering strategy on GCS staging                                                                                                             |
| 0.4.27  | 2022-05-17 | [12820](https://github.com/airbytehq/airbyte/pull/12820)   | Improved 'check' operation performance                                                                                                              |
| 0.4.26  | 2022-05-12 | [\#12805](https://github.com/airbytehq/airbyte/pull/12805) | Updated to latest base-java to emit AirbyteTraceMessages on error.                                                                                  |
| 0.4.25  | 2022-05-03 | [\#12452](https://github.com/airbytehq/airbyte/pull/12452) | Add support for encrypted staging on S3; fix the purge_staging_files option                                                                         |
| 0.4.24  | 2022-03-24 | [\#11093](https://github.com/airbytehq/airbyte/pull/11093) | Added OAuth support (Compatible with Airbyte Version 0.35.60+)                                                                                      |
| 0.4.22  | 2022-03-18 | [\#10793](https://github.com/airbytehq/airbyte/pull/10793) | Fix namespace with invalid characters                                                                                                               |
| 0.4.21  | 2022-03-18 | [\#11071](https://github.com/airbytehq/airbyte/pull/11071) | Switch to compressed on-disk buffering before staging to s3/internal stage                                                                          |
| 0.4.20  | 2022-03-14 | [\#10341](https://github.com/airbytehq/airbyte/pull/10341) | Add Azure blob staging support                                                                                                                      |
| 0.4.19  | 2022-03-11 | [10699](https://github.com/airbytehq/airbyte/pull/10699)   | Added unit tests                                                                                                                                    |
| 0.4.17  | 2022-02-25 | [10421](https://github.com/airbytehq/airbyte/pull/10421)   | Refactor JDBC parameters handling                                                                                                                   |
| 0.4.16  | 2022-02-25 | [\#10627](https://github.com/airbytehq/airbyte/pull/10627) | Add try catch to make sure all handlers are closed                                                                                                  |
| 0.4.15  | 2022-02-22 | [\#10459](https://github.com/airbytehq/airbyte/pull/10459) | Add FailureTrackingAirbyteMessageConsumer                                                                                                           |
| 0.4.14  | 2022-02-17 | [\#10394](https://github.com/airbytehq/airbyte/pull/10394) | Reduce memory footprint.                                                                                                                            |
| 0.4.13  | 2022-02-16 | [\#10212](https://github.com/airbytehq/airbyte/pull/10212) | Execute COPY command in parallel for S3 and GCS staging                                                                                             |
| 0.4.12  | 2022-02-15 | [\#10342](https://github.com/airbytehq/airbyte/pull/10342) | Use connection pool, and fix connection leak.                                                                                                       |
| 0.4.11  | 2022-02-14 | [\#9920](https://github.com/airbytehq/airbyte/pull/9920)   | Updated the size of staging files for S3 staging. Also, added closure of S3 writers to staging files when data has been written to an staging file. |
| 0.4.10  | 2022-02-14 | [\#10297](https://github.com/airbytehq/airbyte/pull/10297) | Halve the record buffer size to reduce memory consumption.                                                                                          |
| 0.4.9   | 2022-02-14 | [\#10256](https://github.com/airbytehq/airbyte/pull/10256) | Add `ExitOnOutOfMemoryError` JVM flag.                                                                                                              |
| 0.4.8   | 2022-02-01 | [\#9959](https://github.com/airbytehq/airbyte/pull/9959)   | Fix null pointer exception from buffered stream consumer.                                                                                           |
| 0.4.7   | 2022-01-29 | [\#9745](https://github.com/airbytehq/airbyte/pull/9745)   | Integrate with Sentry.                                                                                                                              |
| 0.4.6   | 2022-01-28 | [#9623](https://github.com/airbytehq/airbyte/pull/9623)    | Add jdbc_url_params support for optional JDBC parameters                                                                                            |
| 0.4.5   | 2021-12-29 | [#9184](https://github.com/airbytehq/airbyte/pull/9184)    | Update connector fields title/description                                                                                                           |
| 0.4.4   | 2022-01-24 | [#9743](https://github.com/airbytehq/airbyte/pull/9743)    | Fixed bug with dashes in schema name                                                                                                                |
| 0.4.3   | 2022-01-20 | [#9531](https://github.com/airbytehq/airbyte/pull/9531)    | Start using new S3StreamCopier and expose the purgeStagingData option                                                                               |
| 0.4.2   | 2022-01-10 | [#9141](https://github.com/airbytehq/airbyte/pull/9141)    | Fixed duplicate rows on retries                                                                                                                     |
| 0.4.1   | 2021-01-06 | [#9311](https://github.com/airbytehq/airbyte/pull/9311)    | Update сreating schema during check                                                                                                                 |
| 0.4.0   | 2021-12-27 | [#9063](https://github.com/airbytehq/airbyte/pull/9063)    | Updated normalization to produce permanent tables                                                                                                   |
| 0.3.24  | 2021-12-23 | [#8869](https://github.com/airbytehq/airbyte/pull/8869)    | Changed staging approach to Byte-Buffered                                                                                                           |
| 0.3.23  | 2021-12-22 | [#9039](https://github.com/airbytehq/airbyte/pull/9039)    | Added part_size configuration in UI for S3 loading method                                                                                           |
| 0.3.22  | 2021-12-21 | [#9006](https://github.com/airbytehq/airbyte/pull/9006)    | Updated jdbc schema naming to follow Snowflake Naming Conventions                                                                                   |
| 0.3.21  | 2021-12-15 | [#8781](https://github.com/airbytehq/airbyte/pull/8781)    | Updated check method to verify permissions to create/drop stage for internal staging; compatibility fix for Java 17                                 |
| 0.3.20  | 2021-12-10 | [#8562](https://github.com/airbytehq/airbyte/pull/8562)    | Moving classes around for better dependency management; compatibility fix for Java 17                                                               |
| 0.3.19  | 2021-12-06 | [#8528](https://github.com/airbytehq/airbyte/pull/8528)    | Set Internal Staging as default choice                                                                                                              |
| 0.3.18  | 2021-11-26 | [#8253](https://github.com/airbytehq/airbyte/pull/8253)    | Snowflake Internal Staging Support                                                                                                                  |
| 0.3.17  | 2021-11-08 | [#7719](https://github.com/airbytehq/airbyte/pull/7719)    | Improve handling of wide rows by buffering records based on their byte size rather than their count                                                 |
| 0.3.15  | 2021-10-11 | [#6949](https://github.com/airbytehq/airbyte/pull/6949)    | Each stream was split into files of 10,000 records each for copying using S3 or GCS                                                                 |
| 0.3.14  | 2021-09-08 | [#5924](https://github.com/airbytehq/airbyte/pull/5924)    | Fixed AWS S3 Staging COPY is writing records from different table in the same raw table                                                             |
| 0.3.13  | 2021-09-01 | [#5784](https://github.com/airbytehq/airbyte/pull/5784)    | Updated query timeout from 30 minutes to 3 hours                                                                                                    |
| 0.3.12  | 2021-07-30 | [#5125](https://github.com/airbytehq/airbyte/pull/5125)    | Enable `additionalPropertities` in spec.json                                                                                                        |
| 0.3.11  | 2021-07-21 | [#3555](https://github.com/airbytehq/airbyte/pull/3555)    | Partial Success in BufferedStreamConsumer                                                                                                           |
| 0.3.10  | 2021-07-12 | [#4713](https://github.com/airbytehq/airbyte/pull/4713)    | Tag traffic with `airbyte` label to enable optimization opportunities from Snowflake                                                                |<|MERGE_RESOLUTION|>--- conflicted
+++ resolved
@@ -276,13 +276,9 @@
 ## Changelog
 
 | Version | Date       | Pull Request                                               | Subject                                                                                                                                             |
-<<<<<<< HEAD
 | :------ | :--------- | :--------------------------------------------------------- | :-------------------------------------------------------------------------------------------------------------------------------------------------- |
 | 1.0.0   | 2023-01-12 | [\#21306](https://github.com/airbytehq/airbyte/pull/21306) | Remove `supportsDbt` and `supportsNormalization` from spec. This requires Airbyte >= 0.43.18                                                        |
-=======
-|:--------|:-----------|:-----------------------------------------------------------|:----------------------------------------------------------------------------------------------------------------------------------------------------|
 | 0.4.41  | 2023-01-12 | [\#21342](https://github.com/airbytehq/airbyte/pull/21342) | Better handling for conflicting destination streams                                                                                                 |
->>>>>>> 954761cf
 | 0.4.41  | 2022-12-16 | [\#20566](https://github.com/airbytehq/airbyte/pull/20566) | Improve spec to adhere to standards                                                                                                                 |
 | 0.4.40  | 2022-11-11 | [\#19302](https://github.com/airbytehq/airbyte/pull/19302) | Set jdbc application env variable depends on env - airbyte_oss or airbyte_cloud                                                                     |
 | 0.4.39  | 2022-11-09 | [\#18970](https://github.com/airbytehq/airbyte/pull/18970) | Updated "check" connection method to handle more errors                                                                                             |
