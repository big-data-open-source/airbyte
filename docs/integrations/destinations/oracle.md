# Oracle DB

## Features

| Feature | Supported?\(Yes/No\) | Notes |
| :--- | :--- | :--- |
| Full Refresh Sync | Yes |  |
| Incremental - Append Sync | Yes |  |
| Incremental - Deduped History | Yes |  |
| Namespaces | Yes |  |
| Basic Normalization | Yes | Doesn't support for nested json yet |
| SSH Tunnel Connection | Yes |  |
| Encryption | Yes | Support Native Network Encryption (NNE) as well as TLS using SSL cert |

## Output Schema

By default, each stream will be output into its own table in Oracle. Each table will contain 3 columns:

* `_AIRBYTE_AB_ID`: a uuid assigned by Airbyte to each event that is processed. The column type in Oracle is `VARCHAR(64)`.
* `_AIRBYTE_EMITTED_AT`: a timestamp representing when the event was pulled from the data source. The column type in Oracle is `TIMESTAMP WITH TIME ZONE`.
* `_AIRBYTE_DATA`: a json blob representing with the event data. The column type in Oracles is `NCLOB`.

Enabling normalization will also create normalized, strongly typed tables.

## Getting Started \(Airbyte Cloud\)

The Oracle connector is currently in Alpha on Airbyte Cloud. Only TLS encrypted connections to your DB can be made from Airbyte Cloud. Other than that, follow the open-source instructions below.

## Getting Started \(Airbyte Open-Source\)

#### Requirements

To use the Oracle destination, you'll need:

* An Oracle server version 18 or above
* It's possible to use Oracle 12+ but you need to configure the table name length to 120 chars.

#### Network Access

Make sure your Oracle database can be accessed by Airbyte. If your database is within a VPC, you may need to allow access from the IP you're using to expose Airbyte.

#### **Permissions**

As Airbyte namespaces allows us to store data into different schemas, we have different scenarios and list of required permissions:

| Login user | Destination user | Required permissions | Comment |
| :--- | :--- | :--- | :--- |
| DBA User | Any user | - |  |
| Regular user | Same user as login | Create, drop and write table, create session |  |
| Regular user | Any existing user | Create, drop and write ANY table, create session | Grants can be provided on a system level by DBA or by target user directly |
| Regular user | Not existing user | Create, drop and write ANY table, create user, create session | Grants should be provided on a system level by DBA |

We highly recommend creating an Airbyte-specific user for this purpose.

### Setup the Oracle destination in Airbyte

You should now have all the requirements needed to configure Oracle as a destination in the UI. You'll need the following information to configure the Oracle destination:

* **Host**
* **Port**
* **Username**
* **Password**
* **Database**
* **Connection via SSH Tunnel**

Airbyte has the ability to connect to a Oracle instance via an SSH Tunnel. The reason you might want to do this because it is not possible \(or against security policy\) to connect to the database directly \(e.g. it does not have a public IP address\).

When using an SSH tunnel, you are configuring Airbyte to connect to an intermediate server \(a.k.a. a bastion sever\) that _does_ have direct access to the database. Airbyte connects to the bastion and then asks the bastion to connect directly to the server.

Using this feature requires additional configuration, when creating the source. We will talk through what each piece of configuration means.

1. Configure all fields for the source as you normally would, except `SSH Tunnel Method`.
2. `SSH Tunnel Method` defaults to `No Tunnel` \(meaning a direct connection\). If you want to use an SSH Tunnel choose `SSH Key Authentication` or `Password Authentication`.
    1. Choose `Key Authentication` if you will be using an RSA private key as your secret for establishing the SSH Tunnel \(see below for more information on generating this key\).
    2. Choose `Password Authentication` if you will be using a password as your secret for establishing the SSH Tunnel.
3. `SSH Tunnel Jump Server Host` refers to the intermediate \(bastion\) server that Airbyte will connect to. This should be a hostname or an IP Address.
4. `SSH Connection Port` is the port on the bastion server with which to make the SSH connection. The default port for SSH connections is `22`, so unless you have explicitly changed something, go with the default.
5. `SSH Login Username` is the username that Airbyte should use when connection to the bastion server. This is NOT the Oracle username.
6. If you are using `Password Authentication`, then `SSH Login Username` should be set to the password of the User from the previous step. If you are using `SSH Key Authentication` leave this blank. Again, this is not the Oracle password, but the password for the OS-user that Airbyte is using to perform commands on the bastion.
7. If you are using `SSH Key Authentication`, then `SSH Private Key` should be set to the RSA Private Key that you are using to create the SSH connection. This should be the full contents of the key file starting with `-----BEGIN RSA PRIVATE KEY-----` and ending with `-----END RSA PRIVATE KEY-----`.

## Encryption Options

Airbite has the ability to connect to the Oracle source with 3 network connectivity options:

1. `Unencrypted` the connection will be made using the TCP protocol. In this case, all data over the network will be transmitted in unencrypted form.
2. `Native network encryption` gives you the ability to encrypt database connections, without the configuration overhead of TCP / IP and SSL / TLS and without the need to open and listen on different ports. In this case, the *SQLNET.ENCRYPTION_CLIENT*
   option will always be set as *REQUIRED* by default: The client or server will only accept encrypted traffic, but the user has the opportunity to choose an `Encryption algorithm` according to the security policies he needs.
3. `TLS Encrypted` (verify certificate) - if this option is selected, data transfer will be transfered using the TLS protocol, taking into account the handshake procedure and certificate verification. To use this option, insert the content of the certificate issued by the server into the `SSL PEM file` field

## Changelog

<<<<<<< HEAD
| Version | Date       | Pull Request                                             | Subject                                                                                             |
|:--------|:-----------|:---------------------------------------------------------|:----------------------------------------------------------------------------------------------------|
| 0.1.18  | 2022-05-19 | [12919](https://github.com/airbytehq/airbyte/pull/12919) | Destination Oracle: added custom JDBC parameters support.                                   |
=======
| Version | Date | Pull Request                                             | Subject                                                                                             |
|:--------| :--- |:---------------------------------------------------------|:----------------------------------------------------------------------------------------------------|
>>>>>>> d789efa1
| 0.1.17  | 2022-05-17 | [12820](https://github.com/airbytehq/airbyte/pull/12820) | Improved 'check' operation performance |
| 0.1.16  | 2022-04-06 | [11514](https://github.com/airbytehq/airbyte/pull/11514) | Bump mina-sshd from 2.7.0 to 2.8.0                                                                  |
| 0.1.15  | 2022-02-25 | [10421](https://github.com/airbytehq/airbyte/pull/10421) | Refactor JDBC parameters handling and remove DBT support                                            |
| 0.1.14  | 2022-02-14 | [10256](https://github.com/airbytehq/airbyte/pull/10256) | (unpublished) Add `-XX:+ExitOnOutOfMemoryError` JVM option                                          |
| 0.1.13  | 2021-12-29 | [\#9177](https://github.com/airbytehq/airbyte/pull/9177) | Update connector fields title/description                                                           |
| 0.1.12  | 2021-11-08 | [\#7719](https://github.com/airbytehq/airbyte/pull/7719) | Improve handling of wide rows by buffering records based on their byte size rather than their count |
| 0.1.10  | 2021-10-08 | [\#6893](https://github.com/airbytehq/airbyte/pull/6893) | 🎉 Destination Oracle: implemented connection encryption                                            |
| 0.1.9   | 2021-10-06 | [\#6611](https://github.com/airbytehq/airbyte/pull/6611) | 🐛 Destination Oracle: maxStringLength should be 128                                                |
| 0.1.8   | 2021-09-28 | [\#6370](https://github.com/airbytehq/airbyte/pull/6370) | Add SSH Support for Oracle Destination                                                              |
| 0.1.7   | 2021-08-30 | [\#5746](https://github.com/airbytehq/airbyte/pull/5746) | Use default column name for raw tables                                                              |
| 0.1.6   | 2021-08-23 | [\#5542](https://github.com/airbytehq/airbyte/pull/5542) | Remove support for Oracle 11g to allow normalization                                                |
| 0.1.5   | 2021-08-10 | [\#5307](https://github.com/airbytehq/airbyte/pull/5307) | 🐛 Destination Oracle: Fix destination check for users without dba role                             |
| 0.1.4   | 2021-07-30 | [\#5125](https://github.com/airbytehq/airbyte/pull/5125) | Enable `additionalPropertities` in spec.json                                                        |
| 0.1.3   | 2021-07-21 | [\#3555](https://github.com/airbytehq/airbyte/pull/3555) | Partial Success in BufferedStreamConsumer                                                           |
| 0.1.2   | 2021-07-20 | [\#4874](https://github.com/airbytehq/airbyte/pull/4874) | Require `sid` instead of `database` in connector specification                                      |

### Changelog (Strict Encrypt)

<<<<<<< HEAD
| Version | Date       | Pull Request                                             | Subject                                                                                             |
|:--------|:-----------|:---------------------------------------------------------|:----------------------------------------------------------------------------------------------------|
| 0.1.6   | 2022-05-19 | [12919](https://github.com/airbytehq/airbyte/pull/12919) | Destination Oracle: added custom JDBC parameters support.                                           |
| 0.1.5   | 2022-05-17 | [12820](https://github.com/airbytehq/airbyte/pull/12820) | Improved 'check' operation performance                                                              |
| 0.1.4   | 2022-02-25 | [10421](https://github.com/airbytehq/airbyte/pull/10421) | Refactor JDBC parameters handling and remove DBT support                                            |
| 0.1.3   | 2022-02-14 | [10256](https://github.com/airbytehq/airbyte/pull/10256) | (unpublished) Add `-XX:+ExitOnOutOfMemoryError` JVM option                                          |
| 0.1.2   | 2021-01-29 | [\#9177](https://github.com/airbytehq/airbyte/pull/9177) | Update connector fields title/description                                                           |
| 0.1.1   | 2021-11-08 | [\#7719](https://github.com/airbytehq/airbyte/pull/7719) | Improve handling of wide rows by buffering records based on their byte size rather than their count |
=======
| Version | Date       | Pull Request                                            | Subject                                                                                                                     |
|:--------|:-----------|:--------------------------------------------------------|:----------------------------------------------------------------------------------------------------------------------------|
| 0.1.5  | 2022-05-17 | [12820](https://github.com/airbytehq/airbyte/pull/12820) | Improved 'check' operation performance |
| 0.1.4   | 2022-02-25 | [10421](https://github.com/airbytehq/airbyte/pull/10421) | Refactor JDBC parameters handling and remove DBT support                                                                    |
| 0.1.3   | 2022-02-14 | [10256](https://github.com/airbytehq/airbyte/pull/10256) | (unpublished) Add `-XX:+ExitOnOutOfMemoryError` JVM option                                                                  |
| 0.1.2   | 2021-01-29 | [\#9177](https://github.com/airbytehq/airbyte/pull/9177) | Update connector fields title/description                                                                                   |
| 0.1.1   | 2021-11-08 | [\#7719](https://github.com/airbytehq/airbyte/pull/7719) | Improve handling of wide rows by buffering records based on their byte size rather than their count                         |
>>>>>>> d789efa1
<|MERGE_RESOLUTION|>--- conflicted
+++ resolved
@@ -90,14 +90,10 @@
 
 ## Changelog
 
-<<<<<<< HEAD
+
 | Version | Date       | Pull Request                                             | Subject                                                                                             |
 |:--------|:-----------|:---------------------------------------------------------|:----------------------------------------------------------------------------------------------------|
-| 0.1.18  | 2022-05-19 | [12919](https://github.com/airbytehq/airbyte/pull/12919) | Destination Oracle: added custom JDBC parameters support.                                   |
-=======
-| Version | Date | Pull Request                                             | Subject                                                                                             |
-|:--------| :--- |:---------------------------------------------------------|:----------------------------------------------------------------------------------------------------|
->>>>>>> d789efa1
+| 0.1.18  | 2022-05-19 | [12919](https://github.com/airbytehq/airbyte/pull/12919) | Destination Oracle: added custom JDBC parameters support.                                           |
 | 0.1.17  | 2022-05-17 | [12820](https://github.com/airbytehq/airbyte/pull/12820) | Improved 'check' operation performance |
 | 0.1.16  | 2022-04-06 | [11514](https://github.com/airbytehq/airbyte/pull/11514) | Bump mina-sshd from 2.7.0 to 2.8.0                                                                  |
 | 0.1.15  | 2022-02-25 | [10421](https://github.com/airbytehq/airbyte/pull/10421) | Refactor JDBC parameters handling and remove DBT support                                            |
@@ -116,7 +112,7 @@
 
 ### Changelog (Strict Encrypt)
 
-<<<<<<< HEAD
+
 | Version | Date       | Pull Request                                             | Subject                                                                                             |
 |:--------|:-----------|:---------------------------------------------------------|:----------------------------------------------------------------------------------------------------|
 | 0.1.6   | 2022-05-19 | [12919](https://github.com/airbytehq/airbyte/pull/12919) | Destination Oracle: added custom JDBC parameters support.                                           |
@@ -125,12 +121,3 @@
 | 0.1.3   | 2022-02-14 | [10256](https://github.com/airbytehq/airbyte/pull/10256) | (unpublished) Add `-XX:+ExitOnOutOfMemoryError` JVM option                                          |
 | 0.1.2   | 2021-01-29 | [\#9177](https://github.com/airbytehq/airbyte/pull/9177) | Update connector fields title/description                                                           |
 | 0.1.1   | 2021-11-08 | [\#7719](https://github.com/airbytehq/airbyte/pull/7719) | Improve handling of wide rows by buffering records based on their byte size rather than their count |
-=======
-| Version | Date       | Pull Request                                            | Subject                                                                                                                     |
-|:--------|:-----------|:--------------------------------------------------------|:----------------------------------------------------------------------------------------------------------------------------|
-| 0.1.5  | 2022-05-17 | [12820](https://github.com/airbytehq/airbyte/pull/12820) | Improved 'check' operation performance |
-| 0.1.4   | 2022-02-25 | [10421](https://github.com/airbytehq/airbyte/pull/10421) | Refactor JDBC parameters handling and remove DBT support                                                                    |
-| 0.1.3   | 2022-02-14 | [10256](https://github.com/airbytehq/airbyte/pull/10256) | (unpublished) Add `-XX:+ExitOnOutOfMemoryError` JVM option                                                                  |
-| 0.1.2   | 2021-01-29 | [\#9177](https://github.com/airbytehq/airbyte/pull/9177) | Update connector fields title/description                                                                                   |
-| 0.1.1   | 2021-11-08 | [\#7719](https://github.com/airbytehq/airbyte/pull/7719) | Improve handling of wide rows by buffering records based on their byte size rather than their count                         |
->>>>>>> d789efa1
