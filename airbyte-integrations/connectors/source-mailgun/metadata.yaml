--- conflicted
+++ resolved
@@ -21,13 +21,9 @@
   supportLevel: community
   documentationUrl: https://docs.airbyte.com/integrations/sources/mailgun
   tags:
-<<<<<<< HEAD
-    - language:lowcode
-=======
-    - language:python
+    - language:low-code
   ab_internal:
     sl: 200
     ql: 200
-  supportLevel: certified
->>>>>>> 861abce2
+  supportLevel: community
 metadataSpecVersion: "1.0"