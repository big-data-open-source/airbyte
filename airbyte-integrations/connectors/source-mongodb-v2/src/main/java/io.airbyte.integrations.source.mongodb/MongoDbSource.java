--- conflicted
+++ resolved
@@ -14,11 +14,7 @@
 import io.airbyte.commons.json.Jsons;
 import io.airbyte.commons.util.AutoCloseableIterator;
 import io.airbyte.commons.util.AutoCloseableIterators;
-<<<<<<< HEAD
-import io.airbyte.db.Databases;
 import io.airbyte.db.exception.ConnectionErrorException;
-=======
->>>>>>> 7c4bebff
 import io.airbyte.db.mongodb.MongoDatabase;
 import io.airbyte.db.mongodb.MongoUtils;
 import io.airbyte.db.mongodb.MongoUtils.MongoInstanceType;
@@ -144,11 +140,10 @@
      * find or any other action, on the database resource, the command lists all collections in the
      * database.
      */
-<<<<<<< HEAD
     try {
-      Document document = database.getDatabase().runCommand(new Document("listCollections", 1)
-                      .append("authorizedCollections", true)
-                      .append("nameOnly", true))
+      final Document document = database.getDatabase().runCommand(new Document("listCollections", 1)
+              .append("authorizedCollections", true)
+              .append("nameOnly", true))
               .append("filter", "{ 'type': 'collection' }");
       return document.toBsonDocument()
               .get("cursor").asDocument()
@@ -167,19 +162,6 @@
         throw new ConnectionErrorException("", e.getMessage());
       }
     }
-=======
-    final Document document = database.getDatabase().runCommand(new Document("listCollections", 1)
-        .append("authorizedCollections", true)
-        .append("nameOnly", true))
-        .append("filter", "{ 'type': 'collection' }");
-    return document.toBsonDocument()
-        .get("cursor").asDocument()
-        .getArray("firstBatch")
-        .stream()
-        .map(bsonValue -> bsonValue.asDocument().getString("name").getValue())
-        .collect(Collectors.toSet());
-
->>>>>>> 7c4bebff
   }
 
   @Override
