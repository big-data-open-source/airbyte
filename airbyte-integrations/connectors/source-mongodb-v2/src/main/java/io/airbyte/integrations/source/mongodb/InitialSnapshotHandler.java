/*
 * Copyright (c) 2023 Airbyte, Inc., all rights reserved.
 */

package io.airbyte.integrations.source.mongodb;

import com.mongodb.client.MongoCollection;
import com.mongodb.client.MongoDatabase;
import com.mongodb.client.model.Accumulators;
import com.mongodb.client.model.Aggregates;
import com.mongodb.client.model.Filters;
import com.mongodb.client.model.Projections;
import com.mongodb.client.model.Sorts;
import io.airbyte.cdk.integrations.source.relationaldb.state.SourceStateIterator;
import io.airbyte.commons.exceptions.ConfigErrorException;
import io.airbyte.commons.util.AutoCloseableIterator;
import io.airbyte.commons.util.AutoCloseableIterators;
import io.airbyte.integrations.source.mongodb.cdc.MongoDbCdcConnectorMetadataInjector;
import io.airbyte.integrations.source.mongodb.state.IdType;
import io.airbyte.integrations.source.mongodb.state.MongoDbStateManager;
import io.airbyte.integrations.source.mongodb.state.MongoDbStreamState;
import io.airbyte.protocol.models.v0.AirbyteMessage;
import io.airbyte.protocol.models.v0.CatalogHelpers;
import io.airbyte.protocol.models.v0.ConfiguredAirbyteStream;
import io.airbyte.protocol.models.v0.SyncMode;
import java.time.Instant;
import java.util.ArrayList;
import java.util.List;
import java.util.Optional;
import org.bson.BsonDocument;
import org.bson.Document;
import org.bson.conversions.Bson;
import org.bson.types.ObjectId;
import org.slf4j.Logger;
import org.slf4j.LoggerFactory;

/**
 * Retrieves iterators used for the initial snapshot
 */
public class InitialSnapshotHandler {

  private static final Logger LOGGER = LoggerFactory.getLogger(InitialSnapshotHandler.class);

  /**
   * For each given stream configured as incremental sync it will output an iterator that will
   * retrieve documents from the given database. Each iterator will start after the last checkpointed
   * document, if any, or from the beginning of the stream otherwise.
   */
  public List<AutoCloseableIterator<AirbyteMessage>> getIterators(
                                                                  final List<ConfiguredAirbyteStream> streams,
                                                                  final MongoDbStateManager stateManager,
                                                                  final MongoDatabase database,
                                                                  final MongoDbCdcConnectorMetadataInjector cdcConnectorMetadataInjector,
                                                                  final Instant emittedAt,
                                                                  final int checkpointInterval,
                                                                  final boolean isEnforceSchema) {
    return streams
        .stream()
        .peek(airbyteStream -> {
          if (!airbyteStream.getSyncMode().equals(SyncMode.INCREMENTAL))
            LOGGER.warn("Stream {} configured with unsupported sync mode: {}", airbyteStream.getStream().getName(), airbyteStream.getSyncMode());
        })
        .filter(airbyteStream -> airbyteStream.getSyncMode().equals(SyncMode.INCREMENTAL))
        .map(airbyteStream -> {
          final var collectionName = airbyteStream.getStream().getName();
          final var collection = database.getCollection(collectionName);
          final var fields = Projections.fields(Projections.include(CatalogHelpers.getTopLevelFieldNames(airbyteStream).stream().toList()));

          final var idTypes = aggregateIdField(collection);
          if (idTypes.size() > 1) {
            throw new ConfigErrorException("The _id fields in a collection must be consistently typed (collection = " + collectionName + ").");
          }

          idTypes.stream().findFirst().ifPresent(idType -> {
            if (IdType.findByBsonType(idType).isEmpty()) {
              throw new ConfigErrorException("Only _id fields with the following types are currently supported: " + IdType.SUPPORTED
                  + " (collection = " + collectionName + ").");
            }
          });

          // find the existing state, if there is one, for this stream
          final Optional<MongoDbStreamState> existingState =
              stateManager.getStreamState(airbyteStream.getStream().getName(), airbyteStream.getStream().getNamespace());

          // The filter determines the starting point of this iterator based on the state of this collection.
          // If a state exists, it will use that state to create a query akin to
          // "where _id > [last saved state] order by _id ASC".
          // If no state exists, it will create a query akin to "where 1=1 order by _id ASC"
          final Bson filter = existingState
              // TODO add type support here when we add support for _id fields that are not ObjectId types
              .map(state -> Filters.gt(MongoConstants.ID_FIELD, new ObjectId(state.id())))
              // if nothing was found, return a new BsonDocument
              .orElseGet(BsonDocument::new);

          // When schema is enforced we query for the selected fields
          // Otherwise we retreive the entire set of fields
          final var cursor = isEnforceSchema ? collection.find()
              .filter(filter)
              .projection(fields)
              .sort(Sorts.ascending(MongoConstants.ID_FIELD))
              .allowDiskUse(true)
              .cursor()
              : collection.find()
                  .filter(filter)
                  .sort(Sorts.ascending(MongoConstants.ID_FIELD))
                  .allowDiskUse(true)
                  .cursor();

          final var stateIteratorProcessor = new MongoDbStateIteratorProcessor(cursor, stateManager, Optional.ofNullable(cdcConnectorMetadataInjector),
              airbyteStream, emittedAt, checkpointInterval, MongoConstants.CHECKPOINT_DURATION);

          final var stateIterator =
<<<<<<< HEAD
              new SourceStateIterator<>(cursor, stateIteratorProcessor);
=======
              new MongoDbStateIterator(cursor, stateManager, Optional.ofNullable(cdcConnectorMetadataInjector),
                  airbyteStream, emittedAt, checkpointInterval, MongoConstants.CHECKPOINT_DURATION, isEnforceSchema);
>>>>>>> a814caf7
          return AutoCloseableIterators.fromIterator(stateIterator, cursor::close, null);
        })
        .toList();
  }

  /**
   * Returns a list of types (as strings) that the _id field has for the provided collection.
   *
   * @param collection Collection to aggregate the _id types of.
   * @return List of bson types (as strings) that the _id field contains.
   */
  private List<String> aggregateIdField(final MongoCollection<Document> collection) {
    final List<String> idTypes = new ArrayList<>();
    /*
     * Sanity check that all ID_FIELD values are of the same type for this collection.
     * db.collection.aggregate([{ $group : { _id : { $type : "$_id" }, count : { $sum : 1 } } }])
     */
    collection.aggregate(List.of(
        Aggregates.group(
            new Document(MongoConstants.ID_FIELD, new Document("$type", "$_id")),
            Accumulators.sum("count", 1))))
        .forEach(document -> {
          // the document will be in the structure of
          // {"_id": {"_id": "[TYPE]"}, "count": [COUNT]}
          // where [TYPE] is the bson type (objectId, string, etc.) and [COUNT] is the number of documents of
          // that type
          final Document innerDocument = document.get(MongoConstants.ID_FIELD, Document.class);
          idTypes.add(innerDocument.get(MongoConstants.ID_FIELD).toString());
        });

    return idTypes;
  }

}<|MERGE_RESOLUTION|>--- conflicted
+++ resolved
@@ -52,8 +52,7 @@
                                                                   final MongoDatabase database,
                                                                   final MongoDbCdcConnectorMetadataInjector cdcConnectorMetadataInjector,
                                                                   final Instant emittedAt,
-                                                                  final int checkpointInterval,
-                                                                  final boolean isEnforceSchema) {
+                                                                  final int checkpointInterval) {
     return streams
         .stream()
         .peek(airbyteStream -> {
@@ -110,12 +109,10 @@
               airbyteStream, emittedAt, checkpointInterval, MongoConstants.CHECKPOINT_DURATION);
 
           final var stateIterator =
-<<<<<<< HEAD
               new SourceStateIterator<>(cursor, stateIteratorProcessor);
-=======
+          final var stateIterator =
               new MongoDbStateIterator(cursor, stateManager, Optional.ofNullable(cdcConnectorMetadataInjector),
                   airbyteStream, emittedAt, checkpointInterval, MongoConstants.CHECKPOINT_DURATION, isEnforceSchema);
->>>>>>> a814caf7
           return AutoCloseableIterators.fromIterator(stateIterator, cursor::close, null);
         })
         .toList();
