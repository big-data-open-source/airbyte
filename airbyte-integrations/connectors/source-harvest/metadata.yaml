--- conflicted
+++ resolved
@@ -10,11 +10,7 @@
   connectorSubtype: api
   connectorType: source
   definitionId: fe2b4084-3386-4d3b-9ad6-308f61a6f1e6
-<<<<<<< HEAD
-  dockerImageTag: 0.1.23
-=======
   dockerImageTag: 0.1.24
->>>>>>> d32d8953
   dockerRepository: airbyte/source-harvest
   documentationUrl: https://docs.airbyte.com/integrations/sources/harvest
   githubIssueLabel: source-harvest
