/*
 * Copyright (c) 2023 Airbyte, Inc., all rights reserved.
 */

package io.airbyte.integrations.source.postgres;

import static io.airbyte.cdk.integrations.debezium.DebeziumIteratorConstants.SYNC_CHECKPOINT_DURATION_PROPERTY;
import static io.airbyte.cdk.integrations.debezium.DebeziumIteratorConstants.SYNC_CHECKPOINT_RECORDS_PROPERTY;
import static io.airbyte.cdk.integrations.debezium.internals.DebeziumEventConverter.CDC_DELETED_AT;
import static io.airbyte.cdk.integrations.debezium.internals.DebeziumEventConverter.CDC_LSN;
import static io.airbyte.cdk.integrations.debezium.internals.DebeziumEventConverter.CDC_UPDATED_AT;
import static io.airbyte.integrations.source.postgres.PostgresSpecConstants.FAIL_SYNC_OPTION;
import static io.airbyte.integrations.source.postgres.PostgresSpecConstants.RESYNC_DATA_OPTION;
import static io.airbyte.integrations.source.postgres.ctid.CtidStateManager.STATE_TYPE_KEY;
import static io.airbyte.integrations.source.postgres.ctid.InitialSyncCtidIteratorConstants.USE_TEST_CHUNK_SIZE;
import static org.junit.jupiter.api.Assertions.assertEquals;
import static org.junit.jupiter.api.Assertions.assertFalse;
import static org.junit.jupiter.api.Assertions.assertNotEquals;
import static org.junit.jupiter.api.Assertions.assertNotNull;
import static org.junit.jupiter.api.Assertions.assertNull;
import static org.junit.jupiter.api.Assertions.assertThrows;
import static org.junit.jupiter.api.Assertions.assertTrue;

import com.fasterxml.jackson.databind.JsonNode;
import com.fasterxml.jackson.databind.node.ObjectNode;
import com.google.common.collect.ImmutableList;
import com.google.common.collect.ImmutableMap;
import com.google.common.collect.Lists;
import com.google.common.collect.Streams;
import io.airbyte.cdk.db.PgLsn;
import io.airbyte.cdk.db.factory.DataSourceFactory;
import io.airbyte.cdk.db.factory.DatabaseDriver;
import io.airbyte.cdk.db.jdbc.DefaultJdbcDatabase;
import io.airbyte.cdk.db.jdbc.JdbcDatabase;
import io.airbyte.cdk.db.jdbc.JdbcUtils;
import io.airbyte.cdk.integrations.debezium.CdcSourceTest;
import io.airbyte.cdk.integrations.debezium.CdcTargetPosition;
import io.airbyte.cdk.integrations.util.ConnectorExceptionUtil;
import io.airbyte.commons.exceptions.ConfigErrorException;
import io.airbyte.commons.json.Jsons;
import io.airbyte.commons.util.AutoCloseableIterator;
import io.airbyte.commons.util.AutoCloseableIterators;
import io.airbyte.integrations.source.postgres.PostgresTestDatabase.BaseImage;
import io.airbyte.integrations.source.postgres.PostgresTestDatabase.ContainerModifier;
import io.airbyte.integrations.source.postgres.cdc.PostgresCdcTargetPosition;
import io.airbyte.integrations.source.postgres.cdc.PostgresReplicationConnection;
import io.airbyte.protocol.models.Field;
import io.airbyte.protocol.models.JsonSchemaType;
import io.airbyte.protocol.models.v0.AirbyteCatalog;
import io.airbyte.protocol.models.v0.AirbyteConnectionStatus;
import io.airbyte.protocol.models.v0.AirbyteGlobalState;
import io.airbyte.protocol.models.v0.AirbyteMessage;
import io.airbyte.protocol.models.v0.AirbyteRecordMessage;
import io.airbyte.protocol.models.v0.AirbyteStateMessage;
import io.airbyte.protocol.models.v0.AirbyteStateMessage.AirbyteStateType;
import io.airbyte.protocol.models.v0.AirbyteStream;
import io.airbyte.protocol.models.v0.AirbyteStreamState;
import io.airbyte.protocol.models.v0.CatalogHelpers;
import io.airbyte.protocol.models.v0.ConfiguredAirbyteCatalog;
import io.airbyte.protocol.models.v0.ConfiguredAirbyteStream;
import io.airbyte.protocol.models.v0.StreamDescriptor;
import io.airbyte.protocol.models.v0.SyncMode;
import java.util.Collections;
import java.util.HashSet;
import java.util.List;
import java.util.Objects;
import java.util.Optional;
import java.util.Set;
import java.util.stream.Collectors;
import javax.sql.DataSource;
import org.junit.jupiter.api.BeforeEach;
import org.junit.jupiter.api.Order;
import org.junit.jupiter.api.Test;

@Order(1)
public class CdcPostgresSourceTest extends CdcSourceTest<PostgresSource, PostgresTestDatabase> {

  protected BaseImage postgresImage;

  protected void setBaseImage() {
    this.postgresImage = getServerImage();
  }

  @Override
  protected PostgresTestDatabase createTestDatabase() {
    setBaseImage();
    return PostgresTestDatabase.in(this.postgresImage, ContainerModifier.CONF).withReplicationSlot();
  }

  @Override
  protected PostgresSource source() {
    return new PostgresSource();
  }

  @Override
  protected JsonNode config() {
    return testdb.testConfigBuilder()
        .withSchemas(modelsSchema(), modelsSchema() + "_random")
        .withoutSsl()
        .withCdcReplication("After loading Data in the destination", RESYNC_DATA_OPTION)
        .with(SYNC_CHECKPOINT_RECORDS_PROPERTY, 1)
        .with("heartbeat_action_query", "")
        .build();
  }

  @Override
  @BeforeEach
  protected void setup() {
    super.setup();
    testdb.withPublicationForAllTables();
  }

  // For legacy Postgres we will call advanceLsn() after we retrieved target LSN, so that debezium
  // would not drop any record.
  // However, that might cause unexpected state and cause failure in the test. Thus we need to bypass
  // some check if they are on legacy postgres
  // versions.
  private boolean isOnLegacyPostgres() {
    return postgresImage.majorVersion < 15;
  }

  @Test
  void testDebugMode() {
    final JsonNode invalidDebugConfig = testdb.testConfigBuilder()
        .withSchemas(modelsSchema(), modelsSchema() + "_random")
        .withoutSsl()
        .withCdcReplication("While reading Data", RESYNC_DATA_OPTION)
        .with(SYNC_CHECKPOINT_RECORDS_PROPERTY, 1)
        .with("debug_mode", true)
        .build();
    final ConfiguredAirbyteCatalog configuredCatalog = Jsons.clone(getConfiguredCatalog());
    assertThrows(ConfigErrorException.class, () -> source().read(invalidDebugConfig, configuredCatalog, null));
  }

  @Test
  void testCheckReplicationAccessSuperUserPrivilege() throws Exception {
    final var cleanUserSuperName = testdb.withNamespace("super_user");
    testdb
        .with("CREATE USER %s PASSWORD '%s';", cleanUserSuperName, testdb.getPassword())
        .with("ALTER USER %s SUPERUSER;", cleanUserSuperName)
        .onClose("DROP OWNED BY %s;", cleanUserSuperName)
        .onClose("DROP USER %s;", cleanUserSuperName);
    final JsonNode testConfig = config();
    ((ObjectNode) testConfig).put(JdbcUtils.USERNAME_KEY, cleanUserSuperName);
    final AirbyteConnectionStatus status = source().check(testConfig);
    assertEquals(AirbyteConnectionStatus.Status.SUCCEEDED, status.getStatus());
  }

  @Test
  void testCheckReplicationAccessReplicationPrivilege() throws Exception {
    final var cleanUserReplicationName = testdb.withNamespace("replication_user");
    testdb
        .with("CREATE USER %s PASSWORD '%s';", cleanUserReplicationName, testdb.getPassword())
        .with("ALTER USER %s REPLICATION;", cleanUserReplicationName)
        .onClose("DROP OWNED BY %s;", cleanUserReplicationName)
        .onClose("DROP USER %s;", cleanUserReplicationName);
    final JsonNode testConfig = config();
    ((ObjectNode) testConfig).put(JdbcUtils.USERNAME_KEY, cleanUserReplicationName);
    final AirbyteConnectionStatus status = source().check(testConfig);
    assertEquals(AirbyteConnectionStatus.Status.SUCCEEDED, status.getStatus());
  }

  @Test
  void testCheckWithoutReplicationPermission() throws Exception {
    final var cleanUserVanillaName = testdb.withNamespace("vanilla_user");
    testdb
        .with("CREATE USER %s PASSWORD '%s';", cleanUserVanillaName, testdb.getPassword())
        .onClose("DROP OWNED BY %s;", cleanUserVanillaName)
        .onClose("DROP USER %s;", cleanUserVanillaName);
    final JsonNode testConfig = config();
    ((ObjectNode) testConfig).put(JdbcUtils.USERNAME_KEY, cleanUserVanillaName);
    final AirbyteConnectionStatus status = source().check(testConfig);
    assertEquals(AirbyteConnectionStatus.Status.FAILED, status.getStatus());
    assertEquals(String.format(ConnectorExceptionUtil.COMMON_EXCEPTION_MESSAGE_TEMPLATE,
        String.format(PostgresReplicationConnection.REPLICATION_PRIVILEGE_ERROR_MESSAGE, testConfig.get("username").asText())),
        status.getMessage());
  }

  @Test
  void testCheckWithoutPublication() throws Exception {
    testdb.query(ctx -> ctx.execute("DROP PUBLICATION " + testdb.getPublicationName() + ";"));
    final AirbyteConnectionStatus status = source().check(config());
    assertEquals(status.getStatus(), AirbyteConnectionStatus.Status.FAILED);
    testdb.query(ctx -> ctx.execute("CREATE PUBLICATION " + testdb.getPublicationName() + " FOR ALL TABLES;"));
  }

  @Test
  void testCheckWithoutReplicationSlot() throws Exception {
    testdb.query(ctx -> ctx.execute("SELECT pg_drop_replication_slot('" + testdb.getReplicationSlotName() + "');"));
    final AirbyteConnectionStatus status = source().check(config());
    assertEquals(status.getStatus(), AirbyteConnectionStatus.Status.FAILED);
    testdb.query(ctx -> ctx.execute("SELECT pg_create_logical_replication_slot('" + testdb.getReplicationSlotName() + "', 'pgoutput');"));
  }

  @Override
  protected void assertExpectedStateMessages(final List<AirbyteStateMessage> stateMessages) {
    assertEquals(7, stateMessages.size());
    assertStateTypes(stateMessages, 4);
  }

  @Override
  protected void assertExpectedStateMessagesForRecordsProducedDuringAndAfterSync(final List<AirbyteStateMessage> stateAfterFirstBatch) {
    assertEquals(27, stateAfterFirstBatch.size());
    assertStateTypes(stateAfterFirstBatch, 24);
  }

  protected int getPostgresVersion() {
    return 16;
  }

  private void assertStateTypes(final List<AirbyteStateMessage> stateMessages, final int indexTillWhichExpectCtidState) {
    JsonNode sharedState = null;
    for (int i = 0; i < stateMessages.size(); i++) {
      final AirbyteStateMessage stateMessage = stateMessages.get(i);
      assertEquals(AirbyteStateType.GLOBAL, stateMessage.getType());
      final AirbyteGlobalState global = stateMessage.getGlobal();
      assertNotNull(global.getSharedState());
      if (Objects.isNull(sharedState)) {
        sharedState = global.getSharedState();
      } else {
<<<<<<< HEAD
        // This validation is only true for versions on or after postgres 15. We execute EPHEMERAL_HEARTBEAT_CREATE_STATEMENTS for earlier versions of
        // Postgres. See https://github.com/airbytehq/airbyte/pull/33605 for details.
        if (getPostgresVersion() >= 15) {
=======
        // This validation is only true for versions on or after postgres 15. We execute
        // EPHEMERAL_HEARTBEAT_CREATE_STATEMENTS for earlier versions of
        // Postgres. See https://github.com/airbytehq/airbyte/pull/33605 for details.
        if (!isOnLegacyPostgres()) {
>>>>>>> c9ba9df7
          assertEquals(sharedState, global.getSharedState());
        }
      }
      assertEquals(1, global.getStreamStates().size());
      final AirbyteStreamState streamState = global.getStreamStates().get(0);
      if (i <= indexTillWhichExpectCtidState) {
        assertTrue(streamState.getStreamState().has(STATE_TYPE_KEY));
        assertEquals("ctid", streamState.getStreamState().get(STATE_TYPE_KEY).asText());
      } else {
        assertFalse(streamState.getStreamState().has(STATE_TYPE_KEY));
      }
    }
  }

  @Override
  protected void assertStateMessagesForNewTableSnapshotTest(final List<AirbyteStateMessage> stateMessages,
                                                            final AirbyteStateMessage stateMessageEmittedAfterFirstSyncCompletion) {
    assertEquals(7, stateMessages.size(), stateMessages.toString());
    for (int i = 0; i <= 4; i++) {
      final AirbyteStateMessage stateMessage = stateMessages.get(i);
      assertEquals(AirbyteStateMessage.AirbyteStateType.GLOBAL, stateMessage.getType());
      assertEquals(stateMessageEmittedAfterFirstSyncCompletion.getGlobal().getSharedState(),
          stateMessage.getGlobal().getSharedState());
      final Set<StreamDescriptor> streamsInSnapshotState = stateMessage.getGlobal().getStreamStates()
          .stream()
          .map(AirbyteStreamState::getStreamDescriptor)
          .collect(Collectors.toSet());
      assertEquals(2, streamsInSnapshotState.size());
      assertTrue(
          streamsInSnapshotState.contains(new StreamDescriptor().withName(MODELS_STREAM_NAME + "_random").withNamespace(randomSchema())));
      assertTrue(streamsInSnapshotState.contains(new StreamDescriptor().withName(MODELS_STREAM_NAME).withNamespace(modelsSchema())));

      stateMessage.getGlobal().getStreamStates().forEach(s -> {
        final JsonNode streamState = s.getStreamState();
        if (s.getStreamDescriptor().equals(new StreamDescriptor().withName(MODELS_STREAM_NAME + "_random").withNamespace(randomSchema()))) {
          assertEquals("ctid", streamState.get(STATE_TYPE_KEY).asText());
        } else if (s.getStreamDescriptor().equals(new StreamDescriptor().withName(MODELS_STREAM_NAME).withNamespace(modelsSchema()))) {
          assertFalse(streamState.has(STATE_TYPE_KEY));
        } else {
          throw new RuntimeException("Unknown stream");
        }
      });
    }

    final AirbyteStateMessage secondLastSateMessage = stateMessages.get(5);
    assertEquals(AirbyteStateMessage.AirbyteStateType.GLOBAL, secondLastSateMessage.getType());
    assertEquals(stateMessageEmittedAfterFirstSyncCompletion.getGlobal().getSharedState(),
        secondLastSateMessage.getGlobal().getSharedState());
    final Set<StreamDescriptor> streamsInSnapshotState = secondLastSateMessage.getGlobal().getStreamStates()
        .stream()
        .map(AirbyteStreamState::getStreamDescriptor)
        .collect(Collectors.toSet());
    assertEquals(2, streamsInSnapshotState.size());
    assertTrue(
        streamsInSnapshotState.contains(new StreamDescriptor().withName(MODELS_STREAM_NAME + "_random").withNamespace(randomSchema())));
    assertTrue(streamsInSnapshotState.contains(new StreamDescriptor().withName(MODELS_STREAM_NAME).withNamespace(modelsSchema())));
    secondLastSateMessage.getGlobal().getStreamStates().forEach(s -> {
      final JsonNode streamState = s.getStreamState();
      assertFalse(streamState.has(STATE_TYPE_KEY));
    });

    final AirbyteStateMessage stateMessageEmittedAfterSecondSyncCompletion = stateMessages.get(6);
    assertEquals(AirbyteStateMessage.AirbyteStateType.GLOBAL, stateMessageEmittedAfterSecondSyncCompletion.getType());
    assertNotEquals(stateMessageEmittedAfterFirstSyncCompletion.getGlobal().getSharedState(),
        stateMessageEmittedAfterSecondSyncCompletion.getGlobal().getSharedState());
    final Set<StreamDescriptor> streamsInSyncCompletionState = stateMessageEmittedAfterSecondSyncCompletion.getGlobal().getStreamStates()
        .stream()
        .map(AirbyteStreamState::getStreamDescriptor)
        .collect(Collectors.toSet());
    assertEquals(2, streamsInSnapshotState.size());
    assertTrue(
        streamsInSyncCompletionState.contains(
            new StreamDescriptor().withName(MODELS_STREAM_NAME + "_random").withNamespace(randomSchema())));
    assertTrue(streamsInSyncCompletionState.contains(new StreamDescriptor().withName(MODELS_STREAM_NAME).withNamespace(modelsSchema())));
    assertNotNull(stateMessageEmittedAfterSecondSyncCompletion.getData());
  }

  @Test
  public void testTwoStreamSync() throws Exception {
    final ConfiguredAirbyteCatalog configuredCatalog = Jsons.clone(getConfiguredCatalog());

    final List<JsonNode> MODEL_RECORDS_2 = ImmutableList.of(
        Jsons.jsonNode(ImmutableMap.of(COL_ID, 110, COL_MAKE_ID, 1, COL_MODEL, "Fiesta-2")),
        Jsons.jsonNode(ImmutableMap.of(COL_ID, 120, COL_MAKE_ID, 1, COL_MODEL, "Focus-2")),
        Jsons.jsonNode(ImmutableMap.of(COL_ID, 130, COL_MAKE_ID, 1, COL_MODEL, "Ranger-2")),
        Jsons.jsonNode(ImmutableMap.of(COL_ID, 140, COL_MAKE_ID, 2, COL_MODEL, "GLA-2")),
        Jsons.jsonNode(ImmutableMap.of(COL_ID, 150, COL_MAKE_ID, 2, COL_MODEL, "A 220-2")),
        Jsons.jsonNode(ImmutableMap.of(COL_ID, 160, COL_MAKE_ID, 2, COL_MODEL, "E 350-2")));

    testdb.with(createTableSqlFmt(), modelsSchema(), MODELS_STREAM_NAME + "_2",
        columnClause(ImmutableMap.of(COL_ID, "INTEGER", COL_MAKE_ID, "INTEGER", COL_MODEL, "VARCHAR(200)"), Optional.of(COL_ID)));

    for (final JsonNode recordJson : MODEL_RECORDS_2) {
      writeRecords(recordJson, modelsSchema(), MODELS_STREAM_NAME + "_2", COL_ID,
          COL_MAKE_ID, COL_MODEL);
    }

    final ConfiguredAirbyteStream airbyteStream = new ConfiguredAirbyteStream()
        .withStream(CatalogHelpers.createAirbyteStream(
            MODELS_STREAM_NAME + "_2",
            modelsSchema(),
            Field.of(COL_ID, JsonSchemaType.INTEGER),
            Field.of(COL_MAKE_ID, JsonSchemaType.INTEGER),
            Field.of(COL_MODEL, JsonSchemaType.STRING))
            .withSupportedSyncModes(
                Lists.newArrayList(SyncMode.FULL_REFRESH, SyncMode.INCREMENTAL))
            .withSourceDefinedPrimaryKey(List.of(List.of(COL_ID))));
    airbyteStream.setSyncMode(SyncMode.INCREMENTAL);

    final List<ConfiguredAirbyteStream> streams = configuredCatalog.getStreams();
    streams.add(airbyteStream);
    configuredCatalog.withStreams(streams);

    final AutoCloseableIterator<AirbyteMessage> read1 = source().read(config(), configuredCatalog, null);
    final List<AirbyteMessage> actualRecords1 = AutoCloseableIterators.toListAndClose(read1);

    final Set<AirbyteRecordMessage> recordMessages1 = extractRecordMessages(actualRecords1);
    final List<AirbyteStateMessage> stateMessages1 = extractStateMessages(actualRecords1);
    assertEquals(13, stateMessages1.size());
    assertExpectedStateMessageCountMatches(stateMessages1, recordMessages1.size());
    JsonNode sharedState = null;
    StreamDescriptor firstStreamInState = null;
    for (int i = 0; i < stateMessages1.size(); i++) {
      final AirbyteStateMessage stateMessage = stateMessages1.get(i);
      assertEquals(AirbyteStateType.GLOBAL, stateMessage.getType());
      final AirbyteGlobalState global = stateMessage.getGlobal();
      assertNotNull(global.getSharedState());
      if (Objects.isNull(sharedState)) {
        sharedState = global.getSharedState();
      } else {
<<<<<<< HEAD
        // LSN will be advanced for postgres version before 15. See https://github.com/airbytehq/airbyte/pull/33605
        if (getPostgresVersion() >= 15) {
=======
        // LSN will be advanced for postgres version before 15. See
        // https://github.com/airbytehq/airbyte/pull/33605
        if (!isOnLegacyPostgres()) {
>>>>>>> c9ba9df7
          assertEquals(sharedState, global.getSharedState());
        }
      }

      if (Objects.isNull(firstStreamInState)) {
        assertEquals(1, global.getStreamStates().size());
        firstStreamInState = global.getStreamStates().get(0).getStreamDescriptor();
      }

      if (i <= 4) {
        // First 4 state messages are ctid state
        assertEquals(1, global.getStreamStates().size());
        final AirbyteStreamState streamState = global.getStreamStates().get(0);
        assertTrue(streamState.getStreamState().has(STATE_TYPE_KEY));
        assertEquals("ctid", streamState.getStreamState().get(STATE_TYPE_KEY).asText());
      } else if (i == 5) {
        // 5th state message is the final state message emitted for the stream
        assertEquals(1, global.getStreamStates().size());
        final AirbyteStreamState streamState = global.getStreamStates().get(0);
        assertFalse(streamState.getStreamState().has(STATE_TYPE_KEY));
      } else if (i <= 10) {
        // 6th to 10th is the ctid state message for the 2nd stream but final state message for 1st stream
        assertEquals(2, global.getStreamStates().size());
        final StreamDescriptor finalFirstStreamInState = firstStreamInState;
        global.getStreamStates().forEach(c -> {
          if (c.getStreamDescriptor().equals(finalFirstStreamInState)) {
            assertFalse(c.getStreamState().has(STATE_TYPE_KEY));
          } else {
            assertTrue(c.getStreamState().has(STATE_TYPE_KEY));
            assertEquals("ctid", c.getStreamState().get(STATE_TYPE_KEY).asText());
          }
        });
      } else {
        // last 2 state messages don't contain ctid info cause ctid sync should be complete
        assertEquals(2, global.getStreamStates().size());
        global.getStreamStates().forEach(c -> assertFalse(c.getStreamState().has(STATE_TYPE_KEY)));
      }
    }

    final Set<String> names = new HashSet<>(STREAM_NAMES);
    names.add(MODELS_STREAM_NAME + "_2");
    assertExpectedRecords(Streams.concat(MODEL_RECORDS_2.stream(), MODEL_RECORDS.stream())
        .collect(Collectors.toSet()),
        recordMessages1,
        names,
        names,
        modelsSchema());

    assertEquals(new StreamDescriptor().withName(MODELS_STREAM_NAME).withNamespace(modelsSchema()), firstStreamInState);

    // Triggering a sync with a ctid state for 1 stream and complete state for other stream
    final AutoCloseableIterator<AirbyteMessage> read2 = source()
        .read(config(), configuredCatalog, Jsons.jsonNode(Collections.singletonList(stateMessages1.get(6))));
    final List<AirbyteMessage> actualRecords2 = AutoCloseableIterators.toListAndClose(read2);

    final List<AirbyteStateMessage> stateMessages2 = extractStateMessages(actualRecords2);

    assertEquals(6, stateMessages2.size());
    for (int i = 0; i < stateMessages2.size(); i++) {
      final AirbyteStateMessage stateMessage = stateMessages2.get(i);
      assertEquals(AirbyteStateType.GLOBAL, stateMessage.getType());
      final AirbyteGlobalState global = stateMessage.getGlobal();
      assertNotNull(global.getSharedState());
      assertEquals(2, global.getStreamStates().size());

      if (i <= 3) {
        final StreamDescriptor finalFirstStreamInState = firstStreamInState;
        global.getStreamStates().forEach(c -> {
          // First 4 state messages are ctid state for the stream that didn't complete ctid sync the first
          // time
          if (c.getStreamDescriptor().equals(finalFirstStreamInState)) {
            assertFalse(c.getStreamState().has(STATE_TYPE_KEY));
          } else {
            assertTrue(c.getStreamState().has(STATE_TYPE_KEY));
            assertEquals("ctid", c.getStreamState().get(STATE_TYPE_KEY).asText());
          }
        });
      } else {
        // last 2 state messages don't contain ctid info cause ctid sync should be complete
        global.getStreamStates().forEach(c -> assertFalse(c.getStreamState().has(STATE_TYPE_KEY)));
      }
    }

    final Set<AirbyteRecordMessage> recordMessages2 = extractRecordMessages(actualRecords2);
    assertEquals(5, recordMessages2.size());
    assertExpectedRecords(new HashSet<>(MODEL_RECORDS_2.subList(1, MODEL_RECORDS_2.size())),
        recordMessages2,
        names,
        names,
        modelsSchema());
  }

  @Override
  protected void assertExpectedStateMessagesForNoData(final List<AirbyteStateMessage> stateMessages) {
    assertEquals(2, stateMessages.size());
  }

  @Override
  protected void assertExpectedStateMessagesFromIncrementalSync(final List<AirbyteStateMessage> stateMessages) {
    assertEquals(1, stateMessages.size());
    assertNotNull(stateMessages.get(0).getData());
  }

  @Override
  protected PostgresCdcTargetPosition cdcLatestTargetPosition() {
    final JdbcDatabase database = new DefaultJdbcDatabase(
        DataSourceFactory.create(
            config().get(JdbcUtils.USERNAME_KEY).asText(),
            config().get(JdbcUtils.PASSWORD_KEY).asText(),
            DatabaseDriver.POSTGRESQL.getDriverClassName(),
            String.format(DatabaseDriver.POSTGRESQL.getUrlFormatString(),
                config().get(JdbcUtils.HOST_KEY).asText(),
                config().get(JdbcUtils.PORT_KEY).asInt(),
                config().get(JdbcUtils.DATABASE_KEY).asText())));

    return PostgresCdcTargetPosition.targetPosition(database);
  }

  @Override
  protected PostgresCdcTargetPosition extractPosition(final JsonNode record) {
    return new PostgresCdcTargetPosition(PgLsn.fromLong(record.get(CDC_LSN).asLong()));
  }

  @Override
  protected void assertNullCdcMetaData(final JsonNode data) {
    assertNull(data.get(CDC_LSN));
    assertNull(data.get(CDC_UPDATED_AT));
    assertNull(data.get(CDC_DELETED_AT));
  }

  @Override
  protected void assertCdcMetaData(final JsonNode data, final boolean deletedAtNull) {
    assertNotNull(data.get(CDC_LSN));
    assertNotNull(data.get(CDC_UPDATED_AT));
    if (deletedAtNull) {
      assertTrue(data.get(CDC_DELETED_AT).isNull());
    } else {
      assertFalse(data.get(CDC_DELETED_AT).isNull());
    }
  }

  @Override
  protected void removeCDCColumns(final ObjectNode data) {
    data.remove(CDC_LSN);
    data.remove(CDC_UPDATED_AT);
    data.remove(CDC_DELETED_AT);
  }

  @Override
  protected void addCdcMetadataColumns(final AirbyteStream stream) {
    final ObjectNode jsonSchema = (ObjectNode) stream.getJsonSchema();
    final ObjectNode properties = (ObjectNode) jsonSchema.get("properties");

    final JsonNode stringType = Jsons.jsonNode(ImmutableMap.of("type", "string"));
    final JsonNode numberType = Jsons.jsonNode(ImmutableMap.of("type", "number"));
    properties.set(CDC_LSN, numberType);
    properties.set(CDC_UPDATED_AT, stringType);
    properties.set(CDC_DELETED_AT, stringType);

  }

  @Override
  protected void addCdcDefaultCursorField(final AirbyteStream stream) {
    stream.setDefaultCursorField(ImmutableList.of(CDC_LSN));
  }

  @Test
  void testDiscoverFiltersNonPublication() throws Exception {
    // Drop the default publication (which is created for all tables). Create a publication for the
    // models table. By default,
    // the tests create a modelsSchema().models table and modelsSchema()_random.models_random
    // table. We
    // will create a publication
    // for one of the tests and assert that both streams end up in the catalog. However, the stream that
    // is not associated with
    // a publication should only have SyncMode.FULL_REFRESH as a supported sync mode.
    testdb.query(ctx -> ctx.execute("DROP PUBLICATION " + testdb.getPublicationName() + ";"));
    testdb
        .query(ctx -> ctx.execute(String.format("CREATE PUBLICATION " + testdb.getPublicationName() + " FOR TABLE %s.%s", modelsSchema(), "models")));

    final AirbyteCatalog catalog = source().discover(config());
    assertEquals(catalog.getStreams().size(), 2);
    final AirbyteStream streamInPublication =
        catalog.getStreams().stream().filter(stream -> stream.getName().equals("models")).findFirst().get();
    final AirbyteStream streamNotInPublication =
        catalog.getStreams().stream().filter(stream -> !stream.getName().equals("models")).findFirst().get();

    // The stream that has an associated publication should have support for source-defined incremental
    // sync.
    assertEquals(streamInPublication.getSupportedSyncModes(), List.of(SyncMode.FULL_REFRESH, SyncMode.INCREMENTAL));
    assertFalse(streamInPublication.getSourceDefinedPrimaryKey().isEmpty());
    assertTrue(streamInPublication.getSourceDefinedCursor());

    // The stream that does not have an associated publication should not have support for
    // source-defined incremental sync.
    assertEquals(streamNotInPublication.getSupportedSyncModes(), List.of(SyncMode.FULL_REFRESH));
    assertTrue(streamNotInPublication.getSourceDefinedPrimaryKey().isEmpty());
    assertFalse(streamNotInPublication.getSourceDefinedCursor());
    testdb.query(ctx -> ctx.execute("DROP PUBLICATION " + testdb.getPublicationName() + ";"));
    testdb.query(ctx -> ctx.execute("CREATE PUBLICATION " + testdb.getPublicationName() + " FOR ALL TABLES"));
  }

  @Test
  public void testTableWithTimestampColDefault() throws Exception {
    createAndPopulateTimestampTable();
    final AirbyteCatalog catalog = new AirbyteCatalog().withStreams(List.of(
        CatalogHelpers.createAirbyteStream("time_stamp_table", modelsSchema(),
            Field.of("id", JsonSchemaType.NUMBER),
            Field.of("name", JsonSchemaType.STRING),
            Field.of("created_at", JsonSchemaType.STRING_TIMESTAMP_WITH_TIMEZONE))
            .withSupportedSyncModes(Lists.newArrayList(SyncMode.FULL_REFRESH, SyncMode.INCREMENTAL))
            .withSourceDefinedPrimaryKey(List.of(List.of("id")))));
    final ConfiguredAirbyteCatalog configuredCatalog = CatalogHelpers
        .toDefaultConfiguredCatalog(catalog);

    // set all streams to incremental.
    configuredCatalog.getStreams().forEach(s -> s.setSyncMode(SyncMode.INCREMENTAL));
    final AutoCloseableIterator<AirbyteMessage> firstBatchIterator = source()
        .read(config(), configuredCatalog, null);
    final List<AirbyteMessage> dataFromFirstBatch = AutoCloseableIterators
        .toListAndClose(firstBatchIterator);
    final List<AirbyteStateMessage> stateAfterFirstBatch = extractStateMessages(dataFromFirstBatch);
    assertExpectedStateMessages(stateAfterFirstBatch);
    final Set<AirbyteRecordMessage> recordsFromFirstBatch = extractRecordMessages(
        dataFromFirstBatch);

    assertEquals(6, recordsFromFirstBatch.size());
  }

  private void createAndPopulateTimestampTable() {
    testdb.with(createTableSqlFmt(), modelsSchema(), "time_stamp_table",
        columnClause(ImmutableMap.of("id", "INTEGER", "name", "VARCHAR(200)", "created_at", "TIMESTAMPTZ NOT NULL DEFAULT NOW()"),
            Optional.of("id")));
    final List<JsonNode> timestampRecords = ImmutableList.of(
        Jsons
            .jsonNode(ImmutableMap
                .of("id", 11000, "name", "blah1")),
        Jsons.jsonNode(ImmutableMap
            .of("id", 12000, "name", "blah2")),
        Jsons
            .jsonNode(ImmutableMap
                .of("id", 13000, "name", "blah3")),
        Jsons.jsonNode(ImmutableMap
            .of("id", 14000, "name", "blah4")),
        Jsons.jsonNode(ImmutableMap
            .of("id", 15000, "name", "blah5")),
        Jsons
            .jsonNode(ImmutableMap
                .of("id", 16000, "name", "blah6")));
    for (final JsonNode recordJson : timestampRecords) {
      testdb.with("INSERT INTO %s.%s (%s, %s) VALUES (%s, '%s');", modelsSchema(), "time_stamp_table",
          "id", "name",
          recordJson.get("id").asInt(), recordJson.get("name").asText());
    }
  }

  @Test
  void testSyncShouldFailPurgedLogs() throws Exception {
    final int recordsToCreate = 20;

    final JsonNode config = testdb.testConfigBuilder()
        .withSchemas(modelsSchema(), modelsSchema() + "_random")
        .withoutSsl()
        .withCdcReplication("While reading Data", FAIL_SYNC_OPTION)
        .with(SYNC_CHECKPOINT_RECORDS_PROPERTY, 1)
        .build();
    final AutoCloseableIterator<AirbyteMessage> firstBatchIterator = source()
        .read(config, getConfiguredCatalog(), null);
    final List<AirbyteMessage> dataFromFirstBatch = AutoCloseableIterators
        .toListAndClose(firstBatchIterator);
    final List<AirbyteStateMessage> stateAfterFirstBatch = extractStateMessages(dataFromFirstBatch);
    assertExpectedStateMessages(stateAfterFirstBatch);
    // second batch of records again 20 being created
    bulkInsertRecords(recordsToCreate);

    // Extract the last state message
    final JsonNode state = Jsons.jsonNode(Collections.singletonList(stateAfterFirstBatch.get(stateAfterFirstBatch.size() - 1)));
    final AutoCloseableIterator<AirbyteMessage> secondBatchIterator = source()
        .read(config, getConfiguredCatalog(), state);
    final List<AirbyteMessage> dataFromSecondBatch = AutoCloseableIterators
        .toListAndClose(secondBatchIterator);
    final List<AirbyteStateMessage> stateAfterSecondBatch = extractStateMessages(dataFromSecondBatch);
    assertExpectedStateMessagesFromIncrementalSync(stateAfterSecondBatch);

    for (int recordsCreated = 0; recordsCreated < 1; recordsCreated++) {
      final JsonNode record =
          Jsons.jsonNode(ImmutableMap
              .of(COL_ID, 400 + recordsCreated, COL_MAKE_ID, 1, COL_MODEL,
                  "H-" + recordsCreated));
      writeModelRecord(record);
    }

    // Triggering sync with the first sync's state only which would mimic a scenario that the second
    // sync failed on destination end, and we didn't save state
    assertThrows(ConfigErrorException.class, () -> source().read(config, getConfiguredCatalog(), state));
  }

  @Test
  protected void syncShouldHandlePurgedLogsGracefully() throws Exception {

    final int recordsToCreate = 20;

    final JsonNode config = testdb.testConfigBuilder()
        .withSchemas(modelsSchema(), modelsSchema() + "_random")
        .withoutSsl()
        .withCdcReplication()
        .with(SYNC_CHECKPOINT_RECORDS_PROPERTY, 1)
        .build();
    final AutoCloseableIterator<AirbyteMessage> firstBatchIterator = source()
        .read(config, getConfiguredCatalog(), null);
    final List<AirbyteMessage> dataFromFirstBatch = AutoCloseableIterators
        .toListAndClose(firstBatchIterator);
    final List<AirbyteStateMessage> stateAfterFirstBatch = extractStateMessages(dataFromFirstBatch);
    assertExpectedStateMessages(stateAfterFirstBatch);
    // second batch of records again 20 being created
    bulkInsertRecords(recordsToCreate);

    // Extract the last state message
    final JsonNode state = Jsons.jsonNode(Collections.singletonList(stateAfterFirstBatch.get(stateAfterFirstBatch.size() - 1)));
    final AutoCloseableIterator<AirbyteMessage> secondBatchIterator = source()
        .read(config, getConfiguredCatalog(), state);
    final List<AirbyteMessage> dataFromSecondBatch = AutoCloseableIterators
        .toListAndClose(secondBatchIterator);
    final List<AirbyteStateMessage> stateAfterSecondBatch = extractStateMessages(dataFromSecondBatch);
    assertExpectedStateMessagesFromIncrementalSync(stateAfterSecondBatch);

    for (int recordsCreated = 0; recordsCreated < 1; recordsCreated++) {
      final JsonNode record =
          Jsons.jsonNode(ImmutableMap
              .of(COL_ID, 400 + recordsCreated, COL_MAKE_ID, 1, COL_MODEL,
                  "H-" + recordsCreated));
      writeModelRecord(record);
    }

    // Triggering sync with the first sync's state only which would mimic a scenario that the second
    // sync failed on destination end, and we didn't save state
    final AutoCloseableIterator<AirbyteMessage> thirdBatchIterator = source()
        .read(config, getConfiguredCatalog(), state);

    final List<AirbyteMessage> dataFromThirdBatch = AutoCloseableIterators
        .toListAndClose(thirdBatchIterator);

    final List<AirbyteStateMessage> stateAfterThirdBatch = extractStateMessages(dataFromThirdBatch);
    assertStateForSyncShouldHandlePurgedLogsGracefully(stateAfterThirdBatch);
    final Set<AirbyteRecordMessage> recordsFromThirdBatch = extractRecordMessages(
        dataFromThirdBatch);

    assertEquals(MODEL_RECORDS.size() + recordsToCreate + 1, recordsFromThirdBatch.size());
  }

  protected void assertStateForSyncShouldHandlePurgedLogsGracefully(final List<AirbyteStateMessage> stateMessages) {
    assertEquals(28, stateMessages.size());
    assertStateTypes(stateMessages, 25);
  }

  @Test
  void testReachedTargetPosition() {
    final PostgresCdcTargetPosition ctp = cdcLatestTargetPosition();
    final PgLsn target = ctp.targetLsn;
    assertTrue(ctp.reachedTargetPosition(target.asLong() + 1));
    assertTrue(ctp.reachedTargetPosition(target.asLong()));
    assertFalse(ctp.reachedTargetPosition(target.asLong() - 1));
    assertFalse(ctp.reachedTargetPosition((Long) null));
  }

  @Test
  protected void syncShouldIncrementLSN() throws Exception {
    final int recordsToCreate = 20;
    final var postgresSource = source();

    final DataSource dataSource = DataSourceFactory.create(
        config().get(JdbcUtils.USERNAME_KEY).asText(),
        config().get(JdbcUtils.PASSWORD_KEY).asText(),
        DatabaseDriver.POSTGRESQL.getDriverClassName(),
        String.format(DatabaseDriver.POSTGRESQL.getUrlFormatString(),
            config().get(JdbcUtils.HOST_KEY).asText(),
            config().get(JdbcUtils.PORT_KEY).asInt(),
            config().get(JdbcUtils.DATABASE_KEY).asText()));

    final JdbcDatabase defaultJdbcDatabase = new DefaultJdbcDatabase(dataSource);

    final Long replicationSlotAtTheBeginning = PgLsn.fromPgString(
        postgresSource.getReplicationSlot(defaultJdbcDatabase, config()).get(0).get("confirmed_flush_lsn").asText()).asLong();

    final AutoCloseableIterator<AirbyteMessage> firstBatchIterator = postgresSource
        .read(config(), getConfiguredCatalog(), null);
    final List<AirbyteMessage> dataFromFirstBatch = AutoCloseableIterators
        .toListAndClose(firstBatchIterator);
    final List<AirbyteStateMessage> stateAfterFirstBatch = extractStateMessages(dataFromFirstBatch);

    final Long replicationSlotAfterFirstSync = PgLsn.fromPgString(
        postgresSource.getReplicationSlot(defaultJdbcDatabase, config()).get(0).get("confirmed_flush_lsn").asText()).asLong();

    // First sync should not make any change to the replication slot status
    assertLsnPositionForSyncShouldIncrementLSN(replicationSlotAtTheBeginning, replicationSlotAfterFirstSync, 1);

    // second batch of records again 20 being created
    bulkInsertRecords(recordsToCreate);

    final JsonNode stateAfterFirstSync = Jsons.jsonNode(Collections.singletonList(stateAfterFirstBatch.get(stateAfterFirstBatch.size() - 1)));
    final AutoCloseableIterator<AirbyteMessage> secondBatchIterator = postgresSource
        .read(config(), getConfiguredCatalog(), stateAfterFirstSync);
    final List<AirbyteMessage> dataFromSecondBatch = AutoCloseableIterators
        .toListAndClose(secondBatchIterator);
    final List<AirbyteStateMessage> stateAfterSecondBatch = extractStateMessages(dataFromSecondBatch);
    assertExpectedStateMessagesFromIncrementalSync(stateAfterSecondBatch);

    final Long replicationSlotAfterSecondSync = PgLsn.fromPgString(
        postgresSource.getReplicationSlot(defaultJdbcDatabase, config()).get(0).get("confirmed_flush_lsn").asText()).asLong();

    // Second sync should move the replication slot ahead
    assertLsnPositionForSyncShouldIncrementLSN(replicationSlotAfterFirstSync, replicationSlotAfterSecondSync, 2);

    for (int recordsCreated = 0; recordsCreated < 1; recordsCreated++) {
      final JsonNode record =
          Jsons.jsonNode(ImmutableMap
              .of(COL_ID, 400 + recordsCreated, COL_MAKE_ID, 1, COL_MODEL,
                  "H-" + recordsCreated));
      writeModelRecord(record);
    }

    // Triggering sync with the first sync's state only which would mimic a scenario that the second
    // sync failed on destination end, and we didn't save state
    final AutoCloseableIterator<AirbyteMessage> thirdBatchIterator = postgresSource
        .read(config(), getConfiguredCatalog(), stateAfterFirstSync);
    final List<AirbyteMessage> dataFromThirdBatch = AutoCloseableIterators
        .toListAndClose(thirdBatchIterator);

    final List<AirbyteStateMessage> stateAfterThirdBatch = extractStateMessages(dataFromThirdBatch);
    assertExpectedStateMessagesFromIncrementalSync(stateAfterThirdBatch);
    final Set<AirbyteRecordMessage> recordsFromThirdBatch = extractRecordMessages(
        dataFromThirdBatch);

    final Long replicationSlotAfterThirdSync = PgLsn.fromPgString(
        postgresSource.getReplicationSlot(defaultJdbcDatabase, config()).get(0).get("confirmed_flush_lsn").asText()).asLong();

    // Since we used the state, no change should happen to the replication slot
    assertEquals(replicationSlotAfterSecondSync, replicationSlotAfterThirdSync);
    assertEquals(recordsToCreate + 1, recordsFromThirdBatch.size());

    for (int recordsCreated = 0; recordsCreated < 1; recordsCreated++) {
      final JsonNode record =
          Jsons.jsonNode(ImmutableMap
              .of(COL_ID, 500 + recordsCreated, COL_MAKE_ID, 1, COL_MODEL,
                  "H-" + recordsCreated));
      writeModelRecord(record);
    }

    final AutoCloseableIterator<AirbyteMessage> fourthBatchIterator = postgresSource
        .read(config(), getConfiguredCatalog(),
            Jsons.jsonNode(Collections.singletonList(stateAfterThirdBatch.get(stateAfterThirdBatch.size() - 1))));
    final List<AirbyteMessage> dataFromFourthBatch = AutoCloseableIterators
        .toListAndClose(fourthBatchIterator);

    final List<AirbyteStateMessage> stateAfterFourthBatch = extractStateMessages(dataFromFourthBatch);
    assertExpectedStateMessagesFromIncrementalSync(stateAfterFourthBatch);
    final Set<AirbyteRecordMessage> recordsFromFourthBatch = extractRecordMessages(
        dataFromFourthBatch);

    final Long replicationSlotAfterFourthSync = PgLsn.fromPgString(
        postgresSource.getReplicationSlot(defaultJdbcDatabase, config()).get(0).get("confirmed_flush_lsn").asText()).asLong();

    // Fourth sync should again move the replication slot ahead
    assertEquals(1, replicationSlotAfterFourthSync.compareTo(replicationSlotAfterThirdSync));
    assertEquals(1, recordsFromFourthBatch.size(), "all messages: " + dataFromFourthBatch);
  }

  protected void assertLsnPositionForSyncShouldIncrementLSN(final Long lsnPosition1,
                                                            final Long lsnPosition2,
                                                            final int syncNumber) {
    if (syncNumber == 1) {
      assertEquals(1, lsnPosition2.compareTo(lsnPosition1));
    } else if (syncNumber == 2) {
<<<<<<< HEAD
      // Earlier Postgres version will advance lsn even if there is no sync records. See https://github.com/airbytehq/airbyte/pull/33605.
      if (getPostgresVersion() >= 15) {
=======
      // Earlier Postgres version will advance lsn even if there is no sync records. See
      // https://github.com/airbytehq/airbyte/pull/33605.
      if (!isOnLegacyPostgres()) {
>>>>>>> c9ba9df7
        assertEquals(0, lsnPosition2.compareTo(lsnPosition1));
      }
    } else {
      throw new RuntimeException("Unknown sync number " + syncNumber);
    }
  }

  /**
   * This test verifies that multiple states are sent during the CDC process based on number of
   * records. We can ensure that more than one `STATE` type of message is sent, but we are not able to
   * assert the exact number of messages sent as depends on Debezium.
   *
   * @throws Exception Exception happening in the test.
   */
  @Test
  protected void verifyCheckpointStatesByRecords() throws Exception {
    // We require a huge amount of records, otherwise Debezium will notify directly the last offset.
    final int recordsToCreate = 20000;

    final AutoCloseableIterator<AirbyteMessage> firstBatchIterator = source()
        .read(config(), getConfiguredCatalog(), null);
    final List<AirbyteMessage> dataFromFirstBatch = AutoCloseableIterators
        .toListAndClose(firstBatchIterator);
    final List<AirbyteStateMessage> stateMessages = extractStateMessages(dataFromFirstBatch);

    // As first `read` operation is from snapshot, it would generate only one state message at the end
    // of the process.
    assertExpectedStateMessages(stateMessages);
    bulkInsertRecords(recordsToCreate);

    final JsonNode stateAfterFirstSync = Jsons.jsonNode(Collections.singletonList(stateMessages.get(stateMessages.size() - 1)));
    final AutoCloseableIterator<AirbyteMessage> secondBatchIterator = source()
        .read(config(), getConfiguredCatalog(), stateAfterFirstSync);
    final List<AirbyteMessage> dataFromSecondBatch = AutoCloseableIterators
        .toListAndClose(secondBatchIterator);
    assertEquals(recordsToCreate, extractRecordMessages(dataFromSecondBatch).size());
    final List<AirbyteStateMessage> stateMessagesCDC = extractStateMessages(dataFromSecondBatch);
<<<<<<< HEAD
    assertTrue(stateMessagesCDC.size() > 1, "Generated only the final state. State messages: " + stateMessagesCDC);
=======
    if (!isOnLegacyPostgres()) {
      assertTrue(stateMessagesCDC.size() > 1, "Generated only the final state.");
    }
>>>>>>> c9ba9df7
    assertEquals(stateMessagesCDC.size(), stateMessagesCDC.stream().distinct().count(), "There are duplicated states.");
  }

  /**
   * This test verifies that multiple states are sent during the CDC process based on time ranges. We
   * can ensure that more than one `STATE` type of message is sent, but we are not able to assert the
   * exact number of messages sent as depends on Debezium.
   *
   * @throws Exception Exception happening in the test.
   */
  @Test
  protected void verifyCheckpointStatesBySeconds() throws Exception {
    // We require a huge amount of records, otherwise Debezium will notify directly the last offset.
    final int recordsToCreate = 40000;

    final AutoCloseableIterator<AirbyteMessage> firstBatchIterator = source()
        .read(config(), getConfiguredCatalog(), null);
    final List<AirbyteMessage> dataFromFirstBatch = AutoCloseableIterators
        .toListAndClose(firstBatchIterator);
    final List<AirbyteStateMessage> stateMessages = extractStateMessages(dataFromFirstBatch);

    // As first `read` operation is from snapshot, it would generate only one state message at the end
    // of the process.
    assertExpectedStateMessages(stateMessages);
    bulkInsertRecords(recordsToCreate);

    final JsonNode config = config();
    ((ObjectNode) config).put(SYNC_CHECKPOINT_DURATION_PROPERTY, 1);
    ((ObjectNode) config).put(SYNC_CHECKPOINT_RECORDS_PROPERTY, 100_000);

    final JsonNode stateAfterFirstSync = Jsons.jsonNode(Collections.singletonList(stateMessages.get(stateMessages.size() - 1)));
    final AutoCloseableIterator<AirbyteMessage> secondBatchIterator = source()
        .read(config, getConfiguredCatalog(), stateAfterFirstSync);
    final List<AirbyteMessage> dataFromSecondBatch = AutoCloseableIterators
        .toListAndClose(secondBatchIterator);

    assertEquals(recordsToCreate, extractRecordMessages(dataFromSecondBatch).size());
    final List<AirbyteStateMessage> stateMessagesCDC = extractStateMessages(dataFromSecondBatch);
<<<<<<< HEAD
    assertTrue(stateMessagesCDC.size() > 1, "Generated only the final state. state messages: " + stateMessagesCDC);
=======
    if (!isOnLegacyPostgres()) {
      assertTrue(stateMessagesCDC.size() > 1, "Generated only the final state.");
    }
>>>>>>> c9ba9df7
    assertEquals(stateMessagesCDC.size(), stateMessagesCDC.stream().distinct().count(), "There are duplicated states.");
  }

  /**
   * This test is setup to force
   * {@link io.airbyte.integrations.source.postgres.ctid.InitialSyncCtidIterator} create multiple
   * pages
   */
  @Test
  protected void ctidIteratorPageSizeTest() throws Exception {
    final int recordsToCreate = 25_000;
    final Set<Integer> expectedIds = new HashSet<>();
    MODEL_RECORDS.forEach(c -> expectedIds.add(c.get(COL_ID).asInt()));

    bulkInsertRecords(recordsToCreate);
    for (int recordsCreated = 0; recordsCreated < recordsToCreate; recordsCreated++) {
      final int id = 200 + recordsCreated;
      expectedIds.add(id);
    }

    /**
     * Setting the property to make the
     * {@link io.airbyte.integrations.source.postgres.ctid.InitialSyncCtidIterator} use smaller page
     * size of 8KB instead of default 1GB This allows us to make sure that the iterator logic works with
     * multiple pages (sub queries)
     */
    final JsonNode config = config();
    ((ObjectNode) config).put(USE_TEST_CHUNK_SIZE, true);
    final AutoCloseableIterator<AirbyteMessage> firstBatchIterator = source()
        .read(config, getConfiguredCatalog(), null);
    final List<AirbyteMessage> dataFromFirstBatch = AutoCloseableIterators
        .toListAndClose(firstBatchIterator);

    final Set<AirbyteRecordMessage> airbyteRecordMessages = extractRecordMessages(dataFromFirstBatch);
    assertEquals(recordsToCreate + MODEL_RECORDS.size(), airbyteRecordMessages.size());

    airbyteRecordMessages.forEach(c -> {
      assertTrue(expectedIds.contains(c.getData().get(COL_ID).asInt()));
      expectedIds.remove(c.getData().get(COL_ID).asInt());
    });
  }

  private void bulkInsertRecords(final int recordsToCreate) {
    testdb.with("""
                INSERT INTO %s.%s (%s, %s, %s)
                SELECT
                  200 + generate_series AS id,
                  1 AS make_id,
                  'F-' || generate_series AS model
                FROM generate_series(0, %d - 1);
                """,
        modelsSchema(), MODELS_STREAM_NAME,
        COL_ID, COL_MAKE_ID, COL_MODEL,
        recordsToCreate);
  }

  @Override
  protected void compareTargetPositionFromTheRecordsWithTargetPostionGeneratedBeforeSync(final CdcTargetPosition targetPosition,
                                                                                         final AirbyteRecordMessage record) {
    // The LSN from records should be either equal or grater than the position value before the sync
    // started.
    // The current Write-Ahead Log (WAL) position can move ahead even without any data modifications
    // (INSERT, UPDATE, DELETE)
    // The start and end of transactions, even read-only ones, are recorded in the WAL. So, simply
    // starting and committing a transaction can cause the WAL location to move forward.
    // Periodic checkpoints, which write dirty pages from memory to disk to ensure database consistency,
    // generate WAL records. Checkpoints happen even if there are no active data modifications
    assert targetPosition instanceof PostgresCdcTargetPosition;
    assertTrue(extractPosition(record.getData()).targetLsn.compareTo(((PostgresCdcTargetPosition) targetPosition).targetLsn) >= 0);
  }

  protected static BaseImage getServerImage() {
    return BaseImage.POSTGRES_16;
  }

}<|MERGE_RESOLUTION|>--- conflicted
+++ resolved
@@ -204,10 +204,6 @@
     assertStateTypes(stateAfterFirstBatch, 24);
   }
 
-  protected int getPostgresVersion() {
-    return 16;
-  }
-
   private void assertStateTypes(final List<AirbyteStateMessage> stateMessages, final int indexTillWhichExpectCtidState) {
     JsonNode sharedState = null;
     for (int i = 0; i < stateMessages.size(); i++) {
@@ -218,16 +214,10 @@
       if (Objects.isNull(sharedState)) {
         sharedState = global.getSharedState();
       } else {
-<<<<<<< HEAD
-        // This validation is only true for versions on or after postgres 15. We execute EPHEMERAL_HEARTBEAT_CREATE_STATEMENTS for earlier versions of
-        // Postgres. See https://github.com/airbytehq/airbyte/pull/33605 for details.
-        if (getPostgresVersion() >= 15) {
-=======
         // This validation is only true for versions on or after postgres 15. We execute
         // EPHEMERAL_HEARTBEAT_CREATE_STATEMENTS for earlier versions of
         // Postgres. See https://github.com/airbytehq/airbyte/pull/33605 for details.
         if (!isOnLegacyPostgres()) {
->>>>>>> c9ba9df7
           assertEquals(sharedState, global.getSharedState());
         }
       }
@@ -347,7 +337,6 @@
     final Set<AirbyteRecordMessage> recordMessages1 = extractRecordMessages(actualRecords1);
     final List<AirbyteStateMessage> stateMessages1 = extractStateMessages(actualRecords1);
     assertEquals(13, stateMessages1.size());
-    assertExpectedStateMessageCountMatches(stateMessages1, recordMessages1.size());
     JsonNode sharedState = null;
     StreamDescriptor firstStreamInState = null;
     for (int i = 0; i < stateMessages1.size(); i++) {
@@ -358,14 +347,9 @@
       if (Objects.isNull(sharedState)) {
         sharedState = global.getSharedState();
       } else {
-<<<<<<< HEAD
-        // LSN will be advanced for postgres version before 15. See https://github.com/airbytehq/airbyte/pull/33605
-        if (getPostgresVersion() >= 15) {
-=======
         // LSN will be advanced for postgres version before 15. See
         // https://github.com/airbytehq/airbyte/pull/33605
         if (!isOnLegacyPostgres()) {
->>>>>>> c9ba9df7
           assertEquals(sharedState, global.getSharedState());
         }
       }
@@ -830,7 +814,7 @@
 
     // Fourth sync should again move the replication slot ahead
     assertEquals(1, replicationSlotAfterFourthSync.compareTo(replicationSlotAfterThirdSync));
-    assertEquals(1, recordsFromFourthBatch.size(), "all messages: " + dataFromFourthBatch);
+    assertEquals(1, recordsFromFourthBatch.size());
   }
 
   protected void assertLsnPositionForSyncShouldIncrementLSN(final Long lsnPosition1,
@@ -839,14 +823,9 @@
     if (syncNumber == 1) {
       assertEquals(1, lsnPosition2.compareTo(lsnPosition1));
     } else if (syncNumber == 2) {
-<<<<<<< HEAD
-      // Earlier Postgres version will advance lsn even if there is no sync records. See https://github.com/airbytehq/airbyte/pull/33605.
-      if (getPostgresVersion() >= 15) {
-=======
       // Earlier Postgres version will advance lsn even if there is no sync records. See
       // https://github.com/airbytehq/airbyte/pull/33605.
       if (!isOnLegacyPostgres()) {
->>>>>>> c9ba9df7
         assertEquals(0, lsnPosition2.compareTo(lsnPosition1));
       }
     } else {
@@ -884,13 +863,9 @@
         .toListAndClose(secondBatchIterator);
     assertEquals(recordsToCreate, extractRecordMessages(dataFromSecondBatch).size());
     final List<AirbyteStateMessage> stateMessagesCDC = extractStateMessages(dataFromSecondBatch);
-<<<<<<< HEAD
-    assertTrue(stateMessagesCDC.size() > 1, "Generated only the final state. State messages: " + stateMessagesCDC);
-=======
     if (!isOnLegacyPostgres()) {
       assertTrue(stateMessagesCDC.size() > 1, "Generated only the final state.");
     }
->>>>>>> c9ba9df7
     assertEquals(stateMessagesCDC.size(), stateMessagesCDC.stream().distinct().count(), "There are duplicated states.");
   }
 
@@ -929,13 +904,9 @@
 
     assertEquals(recordsToCreate, extractRecordMessages(dataFromSecondBatch).size());
     final List<AirbyteStateMessage> stateMessagesCDC = extractStateMessages(dataFromSecondBatch);
-<<<<<<< HEAD
-    assertTrue(stateMessagesCDC.size() > 1, "Generated only the final state. state messages: " + stateMessagesCDC);
-=======
     if (!isOnLegacyPostgres()) {
       assertTrue(stateMessagesCDC.size() > 1, "Generated only the final state.");
     }
->>>>>>> c9ba9df7
     assertEquals(stateMessagesCDC.size(), stateMessagesCDC.stream().distinct().count(), "There are duplicated states.");
   }
 
