data:
  ab_internal:
    ql: 200
    sl: 100
  allowedHosts:
    hosts:
      - ${host}
      - ${tunnel_method.tunnel_host}
  connectorSubtype: database
  connectorType: source
  definitionId: b5ea17b1-f170-46dc-bc31-cc744ca984c1
<<<<<<< HEAD
  dockerImageTag: 3.7.2
=======
  dockerImageTag: 3.7.3
>>>>>>> d32d8953
  dockerRepository: airbyte/source-mssql
  documentationUrl: https://docs.airbyte.com/integrations/sources/mssql
  githubIssueLabel: source-mssql
  icon: mssql.svg
  license: ELv2
  name: Microsoft SQL Server (MSSQL)
  registries:
    cloud:
      # CI pipeline is broken for mssql
      dockerImageTag: 3.6.1
      enabled: true
    oss:
      # CI pipeline is broken for mssql
      dockerImageTag: 3.6.1
      enabled: true
  releaseStage: alpha
  supportLevel: community
  tags:
    - language:java
    - language:python
  releases:
    breakingChanges:
      3.0.0:
        message: "Remapped columns of types: date, datetime, datetime2, datetimeoffset, smalldatetime, and time from `String` to their appropriate Airbyte types. Customers whose streams have columns with the affected data types must take action with their connections."
        upgradeDeadline: "2023-12-07"
      2.0.0:
        message: "Add default cursor for cdc"
        upgradeDeadline: "2023-08-23"
metadataSpecVersion: "1.0"<|MERGE_RESOLUTION|>--- conflicted
+++ resolved
@@ -9,11 +9,7 @@
   connectorSubtype: database
   connectorType: source
   definitionId: b5ea17b1-f170-46dc-bc31-cc744ca984c1
-<<<<<<< HEAD
-  dockerImageTag: 3.7.2
-=======
   dockerImageTag: 3.7.3
->>>>>>> d32d8953
   dockerRepository: airbyte/source-mssql
   documentationUrl: https://docs.airbyte.com/integrations/sources/mssql
   githubIssueLabel: source-mssql
