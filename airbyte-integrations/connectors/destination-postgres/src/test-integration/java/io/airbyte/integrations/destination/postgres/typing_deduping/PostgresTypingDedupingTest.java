/*
 * Copyright (c) 2023 Airbyte, Inc., all rights reserved.
 */

package io.airbyte.integrations.destination.postgres.typing_deduping;

import static org.junit.jupiter.api.Assertions.assertEquals;

import com.fasterxml.jackson.databind.JsonNode;
import com.fasterxml.jackson.databind.node.ObjectNode;
<<<<<<< HEAD
import com.google.common.collect.ImmutableMap;
import io.airbyte.cdk.db.JdbcCompatibleSourceOperations;
import io.airbyte.cdk.integrations.standardtest.destination.typing_deduping.JdbcTypingDedupingTest;
import io.airbyte.commons.json.Jsons;
import io.airbyte.integrations.base.destination.typing_deduping.SqlGenerator;
=======
>>>>>>> edcd5ed8
import io.airbyte.integrations.destination.postgres.PostgresDestination;
import io.airbyte.integrations.destination.postgres.PostgresTestDatabase;
<<<<<<< HEAD
import io.airbyte.protocol.models.v0.AirbyteMessage;
import io.airbyte.protocol.models.v0.AirbyteMessage.Type;
import io.airbyte.protocol.models.v0.AirbyteRecordMessage;
import io.airbyte.protocol.models.v0.AirbyteStream;
import io.airbyte.protocol.models.v0.ConfiguredAirbyteCatalog;
import io.airbyte.protocol.models.v0.ConfiguredAirbyteStream;
import io.airbyte.protocol.models.v0.DestinationSyncMode;
import io.airbyte.protocol.models.v0.SyncMode;
import java.util.ArrayList;
import java.util.List;
import java.util.Map;
import java.util.Random;
=======
>>>>>>> edcd5ed8
import javax.sql.DataSource;
import org.junit.jupiter.api.AfterAll;
import org.junit.jupiter.api.BeforeAll;

public class PostgresTypingDedupingTest extends AbstractPostgresTypingDedupingTest {

  protected static PostgresTestDatabase testContainer;

  private static final int DEFAULT_VARCHAR_LIMIT_IN_JDBC_GEN = 65535;

  private static final Random RANDOM = new Random();

  private String generateBigString() {
    // Generate exactly 2 chars over the limit
    final int length = DEFAULT_VARCHAR_LIMIT_IN_JDBC_GEN + 2;
    return RANDOM
        .ints('a', 'z' + 1)
        .limit(length)
        .collect(StringBuilder::new, StringBuilder::appendCodePoint, StringBuilder::append)
        .toString();
  }

  @BeforeAll
  public static void setupPostgres() {
    testContainer = PostgresTestDatabase.in(PostgresTestDatabase.BaseImage.POSTGRES_13);
  }

  @AfterAll
  public static void teardownPostgres() {
    testContainer.close();
  }

  @Override
  protected ObjectNode getBaseConfig() {
    return (ObjectNode) testContainer.configBuilder()
        .with("schema", "public")
        .withDatabase()
        .withResolvedHostAndPort()
        .withCredentials()
        .withoutSsl()
        .build();
  }

  @Override
  protected DataSource getDataSource(final JsonNode config) {
    // Intentionally ignore the config and rebuild it.
    // The config param has the resolved (i.e. in-docker) host/port.
    // We need the unresolved host/port since the test wrapper code is running from the docker host
    // rather than in a container.
    return new PostgresDestination().getDataSource(testContainer.configBuilder()
        .with("schema", "public")
        .withDatabase()
        .withHostAndPort()
        .withCredentials()
        .withoutSsl()
        .build());
  }

  @Override
  protected String getImageName() {
    return "airbyte/destination-postgres:dev";
  }

<<<<<<< HEAD
  @Override
  protected SqlGenerator<?> getSqlGenerator() {
    return new PostgresSqlGenerator(new PostgresSQLNameTransformer());
  }

  @Override
  protected JdbcCompatibleSourceOperations<?> getSourceOperations() {
    return new PostgresSqlGeneratorIntegrationTest.PostgresSourceOperations();
  }

  @Test
  public void testMixedCasedSchema() throws Exception {
    streamName = "MixedCaseSchema" + streamName;
    final ConfiguredAirbyteCatalog catalog = new ConfiguredAirbyteCatalog().withStreams(List.of(
        new ConfiguredAirbyteStream()
            .withSyncMode(SyncMode.FULL_REFRESH)
            .withDestinationSyncMode(DestinationSyncMode.OVERWRITE)
            .withStream(new AirbyteStream()
                .withNamespace(streamNamespace)
                .withName(streamName)
                .withJsonSchema(SCHEMA))));

    // First sync
    final List<AirbyteMessage> messages1 = readMessages("dat/sync1_messages.jsonl");

    runSync(catalog, messages1);

    final List<JsonNode> expectedRawRecords1 = readRecords("dat/sync1_expectedrecords_raw.jsonl");
    final List<JsonNode> expectedFinalRecords1 = readRecords("dat/sync1_expectedrecords_nondedup_final.jsonl");
    verifySyncResult(expectedRawRecords1, expectedFinalRecords1, disableFinalTableComparison());
  }

  @Override
  protected List<JsonNode> dumpRawTableRecords(String streamNamespace, String streamName) throws Exception {
    return super.dumpRawTableRecords(streamNamespace, streamName.toLowerCase());
  }

  @Test
  public void testVarcharLimitOver64K() throws Exception {
    final ConfiguredAirbyteCatalog catalog = new ConfiguredAirbyteCatalog().withStreams(List.of(
        new ConfiguredAirbyteStream()
            .withSyncMode(SyncMode.FULL_REFRESH)
            .withDestinationSyncMode(DestinationSyncMode.OVERWRITE)
            .withStream(new AirbyteStream()
                .withNamespace(streamNamespace)
                .withName(streamName)
                .withJsonSchema(SCHEMA))));

    final AirbyteMessage message = new AirbyteMessage();
    final String largeString = generateBigString();
    final Map<String, Object> data = ImmutableMap.of(
        "id1", 1,
        "id2", 200,
        "updated_at", "2021-01-01T00:00:00Z",
        "name", largeString);
    message.setType(Type.RECORD);
    message.setRecord(new AirbyteRecordMessage()
        .withNamespace(streamNamespace)
        .withStream(streamName)
        .withData(Jsons.jsonNode(data))
        .withEmittedAt(1000L));
    final List<AirbyteMessage> messages1 = new ArrayList<>();
    messages1.add(message);
    runSync(catalog, messages1);

    // Only assert on the large varchar string landing in final table.
    // Rest of the fields' correctness is tested by other means in other tests.
    final List<JsonNode> actualFinalRecords = dumpFinalTableRecords(streamNamespace, streamName);
    assertEquals(1, actualFinalRecords.size());
    assertEquals(largeString, actualFinalRecords.get(0).get("name").asText());

  }

=======
>>>>>>> edcd5ed8
}<|MERGE_RESOLUTION|>--- conflicted
+++ resolved
@@ -8,31 +8,8 @@
 
 import com.fasterxml.jackson.databind.JsonNode;
 import com.fasterxml.jackson.databind.node.ObjectNode;
-<<<<<<< HEAD
-import com.google.common.collect.ImmutableMap;
-import io.airbyte.cdk.db.JdbcCompatibleSourceOperations;
-import io.airbyte.cdk.integrations.standardtest.destination.typing_deduping.JdbcTypingDedupingTest;
-import io.airbyte.commons.json.Jsons;
-import io.airbyte.integrations.base.destination.typing_deduping.SqlGenerator;
-=======
->>>>>>> edcd5ed8
 import io.airbyte.integrations.destination.postgres.PostgresDestination;
 import io.airbyte.integrations.destination.postgres.PostgresTestDatabase;
-<<<<<<< HEAD
-import io.airbyte.protocol.models.v0.AirbyteMessage;
-import io.airbyte.protocol.models.v0.AirbyteMessage.Type;
-import io.airbyte.protocol.models.v0.AirbyteRecordMessage;
-import io.airbyte.protocol.models.v0.AirbyteStream;
-import io.airbyte.protocol.models.v0.ConfiguredAirbyteCatalog;
-import io.airbyte.protocol.models.v0.ConfiguredAirbyteStream;
-import io.airbyte.protocol.models.v0.DestinationSyncMode;
-import io.airbyte.protocol.models.v0.SyncMode;
-import java.util.ArrayList;
-import java.util.List;
-import java.util.Map;
-import java.util.Random;
-=======
->>>>>>> edcd5ed8
 import javax.sql.DataSource;
 import org.junit.jupiter.api.AfterAll;
 import org.junit.jupiter.api.BeforeAll;
@@ -96,80 +73,4 @@
     return "airbyte/destination-postgres:dev";
   }
 
-<<<<<<< HEAD
-  @Override
-  protected SqlGenerator<?> getSqlGenerator() {
-    return new PostgresSqlGenerator(new PostgresSQLNameTransformer());
-  }
-
-  @Override
-  protected JdbcCompatibleSourceOperations<?> getSourceOperations() {
-    return new PostgresSqlGeneratorIntegrationTest.PostgresSourceOperations();
-  }
-
-  @Test
-  public void testMixedCasedSchema() throws Exception {
-    streamName = "MixedCaseSchema" + streamName;
-    final ConfiguredAirbyteCatalog catalog = new ConfiguredAirbyteCatalog().withStreams(List.of(
-        new ConfiguredAirbyteStream()
-            .withSyncMode(SyncMode.FULL_REFRESH)
-            .withDestinationSyncMode(DestinationSyncMode.OVERWRITE)
-            .withStream(new AirbyteStream()
-                .withNamespace(streamNamespace)
-                .withName(streamName)
-                .withJsonSchema(SCHEMA))));
-
-    // First sync
-    final List<AirbyteMessage> messages1 = readMessages("dat/sync1_messages.jsonl");
-
-    runSync(catalog, messages1);
-
-    final List<JsonNode> expectedRawRecords1 = readRecords("dat/sync1_expectedrecords_raw.jsonl");
-    final List<JsonNode> expectedFinalRecords1 = readRecords("dat/sync1_expectedrecords_nondedup_final.jsonl");
-    verifySyncResult(expectedRawRecords1, expectedFinalRecords1, disableFinalTableComparison());
-  }
-
-  @Override
-  protected List<JsonNode> dumpRawTableRecords(String streamNamespace, String streamName) throws Exception {
-    return super.dumpRawTableRecords(streamNamespace, streamName.toLowerCase());
-  }
-
-  @Test
-  public void testVarcharLimitOver64K() throws Exception {
-    final ConfiguredAirbyteCatalog catalog = new ConfiguredAirbyteCatalog().withStreams(List.of(
-        new ConfiguredAirbyteStream()
-            .withSyncMode(SyncMode.FULL_REFRESH)
-            .withDestinationSyncMode(DestinationSyncMode.OVERWRITE)
-            .withStream(new AirbyteStream()
-                .withNamespace(streamNamespace)
-                .withName(streamName)
-                .withJsonSchema(SCHEMA))));
-
-    final AirbyteMessage message = new AirbyteMessage();
-    final String largeString = generateBigString();
-    final Map<String, Object> data = ImmutableMap.of(
-        "id1", 1,
-        "id2", 200,
-        "updated_at", "2021-01-01T00:00:00Z",
-        "name", largeString);
-    message.setType(Type.RECORD);
-    message.setRecord(new AirbyteRecordMessage()
-        .withNamespace(streamNamespace)
-        .withStream(streamName)
-        .withData(Jsons.jsonNode(data))
-        .withEmittedAt(1000L));
-    final List<AirbyteMessage> messages1 = new ArrayList<>();
-    messages1.add(message);
-    runSync(catalog, messages1);
-
-    // Only assert on the large varchar string landing in final table.
-    // Rest of the fields' correctness is tested by other means in other tests.
-    final List<JsonNode> actualFinalRecords = dumpFinalTableRecords(streamNamespace, streamName);
-    assertEquals(1, actualFinalRecords.size());
-    assertEquals(largeString, actualFinalRecords.get(0).get("name").asText());
-
-  }
-
-=======
->>>>>>> edcd5ed8
 }