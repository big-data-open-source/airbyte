--- conflicted
+++ resolved
@@ -131,14 +131,11 @@
   }
 
   @Override
-<<<<<<< HEAD
-=======
   protected JdbcDestinationHandler getDestinationHandler(String databaseName, JdbcDatabase database) {
     return new PostgresDestinationHandler(databaseName, database);
   }
 
   @Override
->>>>>>> d32d8953
   public boolean isV2Destination() {
     return true;
   }
