--- conflicted
+++ resolved
@@ -7,11 +7,8 @@
   connectorType: source
   maxSecondsBetweenMessages: 10800
   definitionId: 79c1aa37-dae3-42ae-b333-d1c105477715
-<<<<<<< HEAD
   dockerImageTag: 0.4.1
-=======
-  dockerImageTag: 0.10.1
->>>>>>> 633c939d
+  dockerImageTag: 0.10.2
   dockerRepository: airbyte/source-zendesk-support
   githubIssueLabel: source-zendesk-support
   icon: zendesk-support.svg
