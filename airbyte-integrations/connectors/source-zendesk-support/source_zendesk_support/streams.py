--- conflicted
+++ resolved
@@ -675,7 +675,6 @@
     primary_key = "name"
 
 
-<<<<<<< HEAD
 class Topics(SourceZendeskSupportCursorPaginationStream):
     """
     Topics stream: https://developer.zendesk.com/api-reference/help_center/help-center-api/topics/#list-topics
@@ -687,10 +686,8 @@
         return "community/topics"
 
 
-class SlaPolicies(SourceZendeskSupportFullRefreshStream):
-=======
+
 class SlaPolicies(FullRefreshZendeskSupportStream):
->>>>>>> b277cd37
     """SlaPolicies stream: https://developer.zendesk.com/api-reference/ticketing/business-rules/sla_policies/"""
 
     def path(self, *args, **kwargs) -> str:
