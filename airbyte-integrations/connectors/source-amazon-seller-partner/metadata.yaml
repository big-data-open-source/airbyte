data:
  allowedHosts:
    hosts:
      - https://sellingpartnerapi-eu.amazon.com
      - https://sellingpartnerapi-fe.amazon.com
      - https://sellingpartnerapi-na.amazon.com
      - https://sandbox.sellingpartnerapi-eu.amazon.com
      - https://sandbox.sellingpartnerapi-fe.amazon.com
      - https://sandbox.sellingpartnerapi-na.amazon.com
  ab_internal:
    ql: 400
    sl: 200
  connectorBuildOptions:
    baseImage: docker.io/airbyte/python-connector-base:1.2.0@sha256:c22a9d97464b69d6ef01898edf3f8612dc11614f05a84984451dde195f337db9
  connectorSubtype: api
  connectorType: source
  definitionId: e55879a8-0ef8-4557-abcf-ab34c53ec460
  dockerImageTag: 4.0.0
  dockerRepository: airbyte/source-amazon-seller-partner
  documentationUrl: https://docs.airbyte.com/integrations/sources/amazon-seller-partner
  githubIssueLabel: source-amazon-seller-partner
  icon: amazonsellerpartner.svg
  license: MIT
  name: Amazon Seller Partner
  remoteRegistries:
    pypi:
      enabled: true
      packageName: airbyte-source-amazon-seller-partner
  registries:
    cloud:
      enabled: true
    oss:
      enabled: true
  releaseStage: alpha
  suggestedStreams:
    streams:
      - Orders
      - OrderItems
      - ListFinancialEvents
      - ListFinancialEventGroups
  releases:
    breakingChanges:
      2.0.0:
        message:
          "Deprecated FBA reports will be removed permanently from Cloud and
          Brand Analytics Reports will be removed temporarily. Updates on Brand Analytics
          Reports can be tracked here: [#32353](https://github.com/airbytehq/airbyte/issues/32353)"
        upgradeDeadline: "2023-12-11"
      3.0.0:
        message:
<<<<<<< HEAD
          Streams 'GET_FLAT_FILE_ALL_ORDERS_DATA_BY_ORDER_DATE_GENERAL' and
          'GET_FLAT_FILE_ALL_ORDERS_DATA_BY_LAST_UPDATE_GENERAL' now have updated
          schemas. Streams 'GET_AMAZON_FULFILLED_SHIPMENTS_DATA_GENERAL', 'GET_LEDGER_DETAIL_VIEW_DATA',
          'GET_MERCHANTS_LISTINGS_FYP_REPORT', 'GET_STRANDED_INVENTORY_UI_DATA', and
          'GET_V2_SETTLEMENT_REPORT_DATA_FLAT_FILE' now have date-time formatted fields.
          Users will need to refresh the source schemas and reset these streams after
          upgrading.
=======
          Streams `GET_FLAT_FILE_ALL_ORDERS_DATA_BY_ORDER_DATE_GENERAL` and `GET_FLAT_FILE_ALL_ORDERS_DATA_BY_LAST_UPDATE_GENERAL` now have updated schemas.
          Streams `GET_AMAZON_FULFILLED_SHIPMENTS_DATA_GENERAL`, `GET_LEDGER_DETAIL_VIEW_DATA`, `GET_MERCHANTS_LISTINGS_FYP_REPORT`,
          `GET_STRANDED_INVENTORY_UI_DATA`, and `GET_V2_SETTLEMENT_REPORT_DATA_FLAT_FILE` now have date-time formatted fields.
          Users will need to refresh the source schemas and reset these streams after upgrading.
>>>>>>> 0f000b99
        upgradeDeadline: "2024-01-12"
      4.0.0:
        message:
          Stream `GET_FBA_STORAGE_FEE_CHARGES_DATA` schema has been updated to match Amazon Seller Partner.
          Users will need to refresh the source schema and reset this stream after upgrading.
        upgradeDeadline: "2024-03-11"
  supportLevel: community
  tags:
    - language:python
    - cdk:python
metadataSpecVersion: "1.0"<|MERGE_RESOLUTION|>--- conflicted
+++ resolved
@@ -48,7 +48,6 @@
         upgradeDeadline: "2023-12-11"
       3.0.0:
         message:
-<<<<<<< HEAD
           Streams 'GET_FLAT_FILE_ALL_ORDERS_DATA_BY_ORDER_DATE_GENERAL' and
           'GET_FLAT_FILE_ALL_ORDERS_DATA_BY_LAST_UPDATE_GENERAL' now have updated
           schemas. Streams 'GET_AMAZON_FULFILLED_SHIPMENTS_DATA_GENERAL', 'GET_LEDGER_DETAIL_VIEW_DATA',
@@ -56,12 +55,6 @@
           'GET_V2_SETTLEMENT_REPORT_DATA_FLAT_FILE' now have date-time formatted fields.
           Users will need to refresh the source schemas and reset these streams after
           upgrading.
-=======
-          Streams `GET_FLAT_FILE_ALL_ORDERS_DATA_BY_ORDER_DATE_GENERAL` and `GET_FLAT_FILE_ALL_ORDERS_DATA_BY_LAST_UPDATE_GENERAL` now have updated schemas.
-          Streams `GET_AMAZON_FULFILLED_SHIPMENTS_DATA_GENERAL`, `GET_LEDGER_DETAIL_VIEW_DATA`, `GET_MERCHANTS_LISTINGS_FYP_REPORT`,
-          `GET_STRANDED_INVENTORY_UI_DATA`, and `GET_V2_SETTLEMENT_REPORT_DATA_FLAT_FILE` now have date-time formatted fields.
-          Users will need to refresh the source schemas and reset these streams after upgrading.
->>>>>>> 0f000b99
         upgradeDeadline: "2024-01-12"
       4.0.0:
         message:
