--- conflicted
+++ resolved
@@ -40,19 +40,10 @@
         .with("INSERT INTO starships (id, name) VALUES (1,'enterprise-d'),  (2, 'defiant'), (3, 'yamato');");
   }
 
-<<<<<<< HEAD
-  protected Stream<String> extraContainerFactoryMethods() {
-    return Stream.empty();
-=======
-  @Override
-  protected FeatureFlags featureFlags() {
-    return FeatureFlagsWrapper.overridingUseStreamCapableState(super.featureFlags(), true);
-  }
-
-  protected ContainerModifier[] getContainerModifiers() {
-    return ArrayUtils.toArray();
->>>>>>> 3cc5188e
-  }
+    @Override
+    protected ContainerModifier[] getContainerModifiers() {
+        return ArrayUtils.toArray();
+    }
 
   @Override
   protected void tearDown(final TestDestinationEnv testEnv) {
