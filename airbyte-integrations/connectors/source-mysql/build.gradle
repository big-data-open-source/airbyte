import org.jsonschema2pojo.SourceType

plugins {
    id 'application'
    id 'airbyte-java-connector'
    id 'org.jsonschema2pojo' version '1.2.1'
}

airbyteJavaConnector {
    cdkVersionRequired = '0.16.0'
    features = ['db-sources']
    useLocalCdk = true
}

configurations.all {
    resolutionStrategy {
        force libs.jooq
    }
}

java {
    compileJava {
        options.compilerArgs += "-Xlint:-try,-rawtypes"
    }
}

application {
    mainClass = 'io.airbyte.integrations.source.mysql.MySqlSource'
    applicationDefaultJvmArgs = ['-XX:+ExitOnOutOfMemoryError', '-XX:MaxRAMPercentage=75.0']
}

dependencies {
    implementation libs.jooq

    implementation 'mysql:mysql-connector-java:8.0.30'
    implementation 'org.apache.commons:commons-lang3:3.11'
    implementation project(path: ':airbyte-cdk:java:airbyte-cdk:db-sources')
<<<<<<< HEAD
=======

    implementation libs.debezium.api
    implementation libs.debezium.embedded
    implementation libs.debezium.mysql
>>>>>>> a814caf7

    testImplementation 'org.apache.commons:commons-lang3:3.11'
    testImplementation 'org.hamcrest:hamcrest-all:1.3'
    testImplementation libs.junit.jupiter.system.stubs
    testImplementation libs.testcontainers.mysql
    testFixturesImplementation libs.testcontainers.mysql
    performanceTestJavaImplementation project(':airbyte-integrations:connectors:source-mysql')

}

jsonSchema2Pojo {
    sourceType = SourceType.YAMLSCHEMA
    source = files("${sourceSets.main.output.resourcesDir}/internal_models")
    targetDirectory = new File(project.buildDir, 'generated/src/gen/java/')
    removeOldOutput = true

    targetPackage = 'io.airbyte.integrations.source.mysql.internal.models'

    useLongIntegers = true
    generateBuilders = true
    includeConstructors = false
    includeSetters = true
}<|MERGE_RESOLUTION|>--- conflicted
+++ resolved
@@ -9,7 +9,7 @@
 airbyteJavaConnector {
     cdkVersionRequired = '0.16.0'
     features = ['db-sources']
-    useLocalCdk = true
+    useLocalCdk = false
 }
 
 configurations.all {
@@ -35,13 +35,10 @@
     implementation 'mysql:mysql-connector-java:8.0.30'
     implementation 'org.apache.commons:commons-lang3:3.11'
     implementation project(path: ':airbyte-cdk:java:airbyte-cdk:db-sources')
-<<<<<<< HEAD
-=======
 
     implementation libs.debezium.api
     implementation libs.debezium.embedded
     implementation libs.debezium.mysql
->>>>>>> a814caf7
 
     testImplementation 'org.apache.commons:commons-lang3:3.11'
     testImplementation 'org.hamcrest:hamcrest-all:1.3'
