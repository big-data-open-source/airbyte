#
# Copyright (c) 2023 Airbyte, Inc., all rights reserved.
#

from __future__ import annotations

import json
import os
from datetime import datetime
from typing import Dict, Generator

from airbyte_cdk.logger import AirbyteLogger
from airbyte_cdk.models import (
    AirbyteCatalog,
    AirbyteConnectionStatus,
    AirbyteMessage,
    AirbyteRecordMessage,
    AirbyteStream,
    ConfiguredAirbyteCatalog,
    Status,
    Type,
)
from airbyte_cdk.sources import Source
from dbt.cli.main import RunExecutionResult

from .utils.dbt import AirbyteDbtRunner


class SourceDbtDuckDB(Source):
    """This source will run dbt build operations using the dbt-duckdb adapter."""

    def check(self, logger: AirbyteLogger, config: json) -> AirbyteConnectionStatus:
        """
        Tests if the input configuration can be used to successfully connect to the integration
            e.g: if a provided Stripe API token can be used to connect to the Stripe API.

        :param logger: Logging object to display debug/info/error to the logs
            (logs will not be accessible via airbyte UI if they are not passed to this logger)
        :param config: Json object containing the configuration of this source, content of this json is as specified in
        the properties of the spec.yaml file

        :return: AirbyteConnectionStatus indicating a Success or Failure
        """
        env_vars = self._get_env_vars(config)
        dbt_runner = AirbyteDbtRunner(
            project_dir=config["dbt_project_path"],
            logger=logger,
            env_vars=env_vars,
        )
        try:
            dbt_runner.invoke("compile")
            return AirbyteConnectionStatus(status=Status.SUCCEEDED)
        except Exception as e:
            return AirbyteConnectionStatus(status=Status.FAILED, message=f"An exception occurred: {str(e)}")

    def discover(self, logger: AirbyteLogger, config: json) -> AirbyteCatalog:
        """
        Returns an AirbyteCatalog representing the available streams and fields in this integration.
        For example, given valid credentials to a Postgres database,
        returns an Airbyte catalog where each postgres table is a stream, and each table column is a field.

        :param logger: Logging object to display debug/info/error to the logs
            (logs will not be accessible via airbyte UI if they are not passed to this logger)
        :param config: Json object containing the configuration of this source, content of this json is as specified in
        the properties of the spec.yaml file

        :return: AirbyteCatalog is an object describing a list of all available streams in this source.
            A stream is an AirbyteStream object that includes:
            - its stream name (or table name in the case of Postgres)
            - json_schema providing the specifications of expected schema for this stream (a list of columns described
            by their names and types)
        """
        streams = []

        # dbt Project Manifest
        streams.append(
            AirbyteStream(
                name="dbt_manifest",
                supported_sync_modes=["full_refresh"],
                source_defined_cursor=True,
                json_schema={  # Example
                    "$schema": "http://json-schema.org/draft-07/schema#",
                    "type": "object",
                    "properties": {
                        "unique_id": {"type": "string"},
                        "name": {
                            "type": "string",
                            "examples": [
                                "model.duckdb_sample_project.my_first_dbt_model",
                                "test.duckdb_sample_project.unique_my_first_dbt_model_id.16e066b321",
                            ],
                        },
                        "resource_type": {
                            "type": "string",
                            "examples": ["model", "test"],
                        },
                        "language": {
                            "type": "string",
                            "examples": ["sql", "python"],
                        },
                    },
                },
            )
        )

        # dbt Build Results
        streams.append(
            AirbyteStream(
                name="dbt_run_results",
                supported_sync_modes=["full_refresh"],
                source_defined_cursor=True,
                json_schema={  # Example
                    "$schema": "http://json-schema.org/draft-07/schema#",
                    "type": "object",
                    "properties": {
                        "name": {"type": "string"},
                        "result": {"type": "string"},
                    },
                },
            )
        )

        # dbt Test Results
        streams.append(
            AirbyteStream(
                name="dbt_test_results",
                supported_sync_modes=["full_refresh"],
                source_defined_cursor=True,
                json_schema={  # Example
                    "$schema": "http://json-schema.org/draft-07/schema#",
                    "type": "object",
                    "properties": {
                        "name": {"type": "string"},
                        "result": {"type": "string"},
                    },
                },
            )
        )

        return AirbyteCatalog(streams=streams)

    def read(
        self,
        logger: AirbyteLogger,
        config: json,
        catalog: ConfiguredAirbyteCatalog,
        state: Dict[str, any],
    ) -> Generator[AirbyteMessage, None, None]:
        """
        Returns a generator of the AirbyteMessages generated by reading the source with the given configuration,
        catalog, and state.

        :param logger: Logging object to display debug/info/error to the logs
            (logs will not be accessible via airbyte UI if they are not passed to this logger)
        :param config: Json object containing the configuration of this source, content of this json is as specified in
            the properties of the spec.yaml file
        :param catalog: The input catalog is a ConfiguredAirbyteCatalog which is almost the same as AirbyteCatalog
            returned by discover(), but
        in addition, it's been configured in the UI! For each particular stream and field, there may have been provided
        with extra modifications such as: filtering streams and/or columns out, renaming some entities, etc
        :param state: When a Airbyte reads data from a source, it might need to keep a checkpoint cursor to resume
            replication in the future from that saved checkpoint.
            This is the object that is provided with state from previous runs and avoid replicating the entire set of
            data every time.

        :return: A generator that produces a stream of AirbyteRecordMessage contained in AirbyteMessage object.
        """
        env_vars = self._get_env_vars(config)
        dbt_runner = AirbyteDbtRunner(
            project_dir=config["dbt_project_path"],
            logger=logger,
            env_vars=env_vars,
        )
        results_list: list[RunExecutionResult] = []

        # Get dbt manifest
        manifest = dbt_runner.generate_manifest()
        for node in manifest.nodes.values():
            yield AirbyteMessage(
                type=Type.RECORD,
                record=AirbyteRecordMessage(
                    stream="dbt_manifest",
                    data={
                        "unique_id": node.unique_id,
                        "name": node.name,
                        "resource_type": node.resource_type,
                        "language": node.language,
                    },
                    emitted_at=int(datetime.now().timestamp()) * 1000,
                ),
            )
        if config.get("enabled_steps", {}).get("deps", True):
            dbt_runner.invoke("deps")

        if config.get("enabled_steps", {}).get("seed", False):
            for result in dbt_runner.run_with_results("seed"):
                yield self._airbyte_record_message_from_result(
                    stream="dbt_run_results",
                    result=result,
                )
                results_list.append(result)

        if config.get("enabled_steps", {}).get("source_freshness", False):
            for result in dbt_runner.run_with_results("source freshness"):
                yield self._airbyte_record_message_from_result(
                    stream="dbt_run_results",
                    result=result,
                )
                results_list.append(result)

        if config.get("enabled_steps", {}).get("docs_generate", False):
            dbt_runner.generate_docs()

        if config.get("enabled_steps", {}).get("snapshot", False):
            for result in dbt_runner.run_with_results("snapshot"):
                yield self._airbyte_record_message_from_result(
                    stream="dbt_run_results",
                    result=result,
                )
                results_list.append(result)

        if config.get("enabled_steps", {}).get("run", True):
            for result in dbt_runner.run_with_results("run"):
                yield self._airbyte_record_message_from_result(
                    stream="dbt_run_results",
                    result=result,
                )
                results_list.append(result)

        if config.get("enabled_steps", {}).get("test", True):
            for result in dbt_runner.run_with_results("test"):
                yield self._airbyte_record_message_from_result(
                    stream="dbt_test_results",
                    result=result,
                )
                results_list.append(result)

        yield self._airbyte_state_message_from_results(
            stream="dbt_run_results",
            results=results_list,
        )

    def _get_env_vars(self, config: json) -> dict[str, str]:
        env_var_settings = config.get("env_var_settings", [])
        env_var_secrets = config.get("env_var_secrets", [])
        env_vars = {
            **os.environ,
            **{setting["name"]: setting["value"] for setting in env_var_settings},
            **{secret["name"]: secret["value"] for secret in env_var_secrets},
        }
        return env_vars

    def _airbyte_record_message_from_result(
        self,
        stream: str,
        result: RunExecutionResult,
    ) -> AirbyteMessage:
        return AirbyteMessage(
            type=Type.RECORD,
            record=AirbyteRecordMessage(
                stream=stream,
                data={
                    "name": result.node.name,
                    "result": result.status.value,
                },
                emitted_at=int(datetime.now().timestamp()) * 1000,
            ),
<<<<<<< HEAD
    )
=======
        )
>>>>>>> 26eab1d1

    def _airbyte_state_message_from_results(
        self,
        stream: str,
        results: list[RunExecutionResult],
    ) -> AirbyteMessage:
        return AirbyteMessage(
            type=Type.STATE,
            record=AirbyteRecordMessage(
                stream=stream,
                data={"results": [result.to_dict() for result in results]},
                emitted_at=int(datetime.now().timestamp()) * 1000,
            ),
        )<|MERGE_RESOLUTION|>--- conflicted
+++ resolved
@@ -265,11 +265,7 @@
                 },
                 emitted_at=int(datetime.now().timestamp()) * 1000,
             ),
-<<<<<<< HEAD
-    )
-=======
-        )
->>>>>>> 26eab1d1
+        )
 
     def _airbyte_state_message_from_results(
         self,
