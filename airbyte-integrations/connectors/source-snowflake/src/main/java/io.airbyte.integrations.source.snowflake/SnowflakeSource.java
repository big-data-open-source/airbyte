/*
 * Copyright (c) 2021 Airbyte, Inc., all rights reserved.
 */

package io.airbyte.integrations.source.snowflake;

import static io.airbyte.integrations.source.snowflake.SnowflakeDataSourceUtils.OAUTH_METHOD;
import static io.airbyte.integrations.source.snowflake.SnowflakeDataSourceUtils.UNRECOGNIZED;
import static io.airbyte.integrations.source.snowflake.SnowflakeDataSourceUtils.USERNAME_PASSWORD_METHOD;

import com.fasterxml.jackson.databind.JsonNode;
import com.google.common.collect.ImmutableMap;
import io.airbyte.commons.json.Jsons;
import io.airbyte.db.jdbc.JdbcDatabase;
import io.airbyte.db.jdbc.StreamingJdbcDatabase;
import io.airbyte.db.jdbc.streaming.AdaptiveStreamingQueryConfig;
import io.airbyte.integrations.base.IntegrationRunner;
import io.airbyte.integrations.base.Source;
import io.airbyte.integrations.base.errors.utils.ConnectorType;
import io.airbyte.integrations.source.jdbc.AbstractJdbcSource;
import java.io.IOException;
import java.sql.JDBCType;
import java.sql.SQLException;
import java.util.Set;
import java.util.concurrent.Executors;
import java.util.concurrent.ScheduledExecutorService;
import javax.sql.DataSource;
import org.slf4j.Logger;
import org.slf4j.LoggerFactory;

public class SnowflakeSource extends AbstractJdbcSource<JDBCType> implements Source {

  private static final Logger LOGGER = LoggerFactory.getLogger(SnowflakeSource.class);
  public static final String DRIVER_CLASS = "net.snowflake.client.jdbc.SnowflakeDriver";
  public static final ScheduledExecutorService SCHEDULED_EXECUTOR_SERVICE = Executors.newScheduledThreadPool(1);

  public SnowflakeSource() {
    super(DRIVER_CLASS, AdaptiveStreamingQueryConfig::new, new SnowflakeSourceOperations());
  }

  public static void main(final String[] args) throws Exception {
    final Source source = new SnowflakeSource();
    LOGGER.info("starting source: {}", SnowflakeSource.class);
    new IntegrationRunner(source).run(args);
    SCHEDULED_EXECUTOR_SERVICE.shutdownNow();
    LOGGER.info("completed source: {}", SnowflakeSource.class);
  }

  @Override
  public JdbcDatabase createDatabase(final JsonNode config) throws SQLException {
    final DataSource dataSource = SnowflakeDataSourceUtils.createDataSource(config);
    final var database = new StreamingJdbcDatabase(dataSource, new SnowflakeSourceOperations(), AdaptiveStreamingQueryConfig::new);
    quoteString = database.getMetaData().getIdentifierQuoteString();
    return database;
  }

  @Override
  public JsonNode toDatabaseConfig(final JsonNode config) {
    final String jdbcUrl = SnowflakeDataSourceUtils.buildJDBCUrl(config);

    if (config.has("credentials")) {
      final JsonNode credentials = config.get("credentials");
      final String authType =
          credentials.has("auth_type") ? credentials.get("auth_type").asText() : UNRECOGNIZED;
      return switch (authType) {
        case OAUTH_METHOD -> buildOAuthConfig(config, jdbcUrl);
        case USERNAME_PASSWORD_METHOD -> buildUsernamePasswordConfig(config.get("credentials"),
            jdbcUrl);
        default -> throw new IllegalArgumentException("Unrecognized auth type: " + authType);
      };
    } else {
      return buildUsernamePasswordConfig(config, jdbcUrl);
    }
  }

  @Override
  public Set<String> getExcludedInternalNameSpaces() {
    return Set.of(
        "INFORMATION_SCHEMA");
  }

  private JsonNode buildOAuthConfig(final JsonNode config, final String jdbcUrl) {
    final String accessToken;
    final var credentials = config.get("credentials");
    try {
      accessToken = SnowflakeDataSourceUtils.getAccessTokenUsingRefreshToken(
          config.get("host").asText(), credentials.get("client_id").asText(),
          credentials.get("client_secret").asText(), credentials.get("refresh_token").asText());
    } catch (final IOException e) {
      throw new RuntimeException(e);
    }
    final ImmutableMap.Builder<Object, Object> configBuilder = ImmutableMap.builder()
        .put("connection_properties",
            String.join(";", "authenticator=oauth", "token=" + accessToken))
        .put("jdbc_url", jdbcUrl);
    return Jsons.jsonNode(configBuilder.build());
  }

  private JsonNode buildUsernamePasswordConfig(final JsonNode config, final String jdbcUrl) {
    final ImmutableMap.Builder<Object, Object> configBuilder = ImmutableMap.builder()
        .put("username", config.get("username").asText())
        .put("password", config.get("password").asText())
        .put("jdbc_url", jdbcUrl);
    LOGGER.info(jdbcUrl);
    return Jsons.jsonNode(configBuilder.build());
  }

<<<<<<< HEAD
  @Override
  public Set<String> getExcludedInternalNameSpaces() {
    return Set.of(
        "INFORMATION_SCHEMA");
  }

  @Override
  public ConnectorType getConnectorType() {
    return ConnectorType.SNOWFLAKE;
  }
=======
>>>>>>> ac878f3e
}<|MERGE_RESOLUTION|>--- conflicted
+++ resolved
@@ -72,12 +72,7 @@
       return buildUsernamePasswordConfig(config, jdbcUrl);
     }
   }
-
-  @Override
-  public Set<String> getExcludedInternalNameSpaces() {
-    return Set.of(
-        "INFORMATION_SCHEMA");
-  }
+        config.get("host").asText()));
 
   private JsonNode buildOAuthConfig(final JsonNode config, final String jdbcUrl) {
     final String accessToken;
@@ -105,7 +100,6 @@
     return Jsons.jsonNode(configBuilder.build());
   }
 
-<<<<<<< HEAD
   @Override
   public Set<String> getExcludedInternalNameSpaces() {
     return Set.of(
@@ -116,6 +110,4 @@
   public ConnectorType getConnectorType() {
     return ConnectorType.SNOWFLAKE;
   }
-=======
->>>>>>> ac878f3e
 }