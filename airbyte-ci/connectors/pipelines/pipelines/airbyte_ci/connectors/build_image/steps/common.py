--- conflicted
+++ resolved
@@ -39,11 +39,7 @@
                     await connector.with_exec(["spec"])
                 except ExecError as e:
                     return StepResult(
-<<<<<<< HEAD
-                        step=self, status=StepStatus.FAILURE, stderr=f"Failed to run spec on the connector built for platform {platform}."
-=======
                         step=self, status=StepStatus.FAILURE, stderr=str(e), stdout=f"Failed to run the spec command on the connector container for platform {platform}."
->>>>>>> edcd5ed8
                     )
                 build_results_per_platform[platform] = connector
             except QueryError as e:
