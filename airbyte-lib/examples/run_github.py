# Copyright (c) 2023 Airbyte, Inc., all rights reserved.
"""A simple test of AirbyteLib, using the Faker source connector.

Usage (from airbyte-lib root directory):
> poetry run python ./examples/run_github.py

No setup is needed, but you may need to delete the .venv-source-faker folder
if your installation gets interrupted or corrupted.
"""
from __future__ import annotations

import airbyte_lib as ab


# Create a token here: https://github.com/settings/tokens
GITHUB_TOKEN = ab.get_secret("GITHUB_PERSONAL_ACCESS_TOKEN")


source = ab.get_source("source-github")
source.set_config(
    {
<<<<<<< HEAD
        "repositories": ["airbytehq/integration-test"],
=======
        "repositories": ["airbytehq/quickstarts"],
>>>>>>> cb81cb40
        "credentials": {"personal_access_token": GITHUB_TOKEN},
    }
)
source.check()
<<<<<<< HEAD
source.set_streams(["issues", "collaborators"])
=======
source.select_streams(["issues", "pull_requests", "commits"])
>>>>>>> cb81cb40

# for record in source.get_records("issues"):
#     print(record)

result = source.read(cache=ab.new_local_cache("github"))
print(result.processed_records)

# for name, records in result.streams.items():
#     print(f"Stream {name}: {len(records)} records")<|MERGE_RESOLUTION|>--- conflicted
+++ resolved
@@ -19,26 +19,15 @@
 source = ab.get_source("source-github")
 source.set_config(
     {
-<<<<<<< HEAD
-        "repositories": ["airbytehq/integration-test"],
-=======
         "repositories": ["airbytehq/quickstarts"],
->>>>>>> cb81cb40
         "credentials": {"personal_access_token": GITHUB_TOKEN},
     }
 )
 source.check()
-<<<<<<< HEAD
-source.set_streams(["issues", "collaborators"])
-=======
-source.select_streams(["issues", "pull_requests", "commits"])
->>>>>>> cb81cb40
-
-# for record in source.get_records("issues"):
-#     print(record)
+source.select_streams(["issues", "pull_requests", "commits", "collaborators"])
 
 result = source.read(cache=ab.new_local_cache("github"))
 print(result.processed_records)
 
-# for name, records in result.streams.items():
-#     print(f"Stream {name}: {len(records)} records")+for name, records in result.streams.items():
+    print(f"Stream {name}: {len(records)} records")